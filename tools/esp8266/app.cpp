--- conflicted
+++ resolved
@@ -152,12 +152,8 @@
         if(0 == mqttPort)
             mqttPort = 1883;
 
-<<<<<<< HEAD
-        mMqtt.setup(mqttAddr, mqttTopic, mqttUser, mqttPwd, mqttPort);
+        mMqtt.setup(mqttAddr, mqttTopic, mqttUser, mqttPwd, mqttDevName, mqttPort);
         mMqtt.mClient->setCallback(std::bind(&app::cbMqtt, this, std::placeholders::_1, std::placeholders::_2, std::placeholders::_3));
-=======
-        mMqtt.setup(mqttAddr, mqttTopic, mqttUser, mqttPwd, mqttDevName, mqttPort);
->>>>>>> 375a1ca9
         mMqttTicker = 0;
 
         mSerialTicker = 0;
