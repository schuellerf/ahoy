--- conflicted
+++ resolved
@@ -505,22 +505,6 @@
                 }
             }
 
-<<<<<<< HEAD
-            if (mMqttActive) {
-                record_t<> *rec = iv->getRecordStruct(RealTimeRunData_Debug);
-                char topic[32 + MAX_NAME_LENGTH], val[32];
-                if (!iv->isAvailable(mUtcTimestamp, rec) && !iv->isProducing(mUtcTimestamp, rec)) {
-                    snprintf(topic, 32 + MAX_NAME_LENGTH, "%s/available_text", iv->name);
-                    snprintf(val, 32, DEF_MQTT_IV_MESSAGE_NOT_AVAIL_AND_NOT_PRODUCED);
-                    mMqtt.sendMsg(topic, val);
-                    snprintf(topic, 32 + MAX_NAME_LENGTH, "%s/available", iv->name);
-                    snprintf(val, 32, "0");
-                    mMqtt.sendMsg(topic, val);
-                }
-            }
-
-=======
->>>>>>> 1a57b23f
             yield();
         }
     }
