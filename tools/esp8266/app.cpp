//-----------------------------------------------------------------------------
// 2022 Ahoy, https://www.mikrocontroller.net/topic/525778
// Creative Commons - http://creativecommons.org/licenses/by-nc-sa/3.0/de/
//-----------------------------------------------------------------------------

#if defined(ESP32) && defined(F)
  #undef F
  #define F(sl) (sl)
#endif

#include "app.h"
#include <ArduinoJson.h>


//-----------------------------------------------------------------------------
app::app() {
    Serial.begin(115200);
    DPRINTLN(DBG_VERBOSE, F("app::app"));
    mEep = new eep();
    mWifi = new ahoywifi(this, &mSysConfig, &mConfig);

    resetSystem();
    loadDefaultConfig();

    mSys = new HmSystemType();
    mShouldReboot = false;
}


//-----------------------------------------------------------------------------
void app::setup(uint32_t timeout) {
    DPRINTLN(DBG_VERBOSE, F("app::setup"));

    mWifiSettingsValid = checkEEpCrc(ADDR_START, ADDR_WIFI_CRC, ADDR_WIFI_CRC);
    mSettingsValid = checkEEpCrc(ADDR_START_SETTINGS, ((ADDR_NEXT)-(ADDR_START_SETTINGS)), ADDR_SETTINGS_CRC);
    loadEEpconfig();

    mWifi->setup(timeout, mWifiSettingsValid);

    #ifndef AP_ONLY
        setupMqtt();
    #endif
    mSys->setup(mConfig.amplifierPower, mConfig.pinIrq, mConfig.pinCe, mConfig.pinCs);

    mWebInst = new web(this, &mSysConfig, &mConfig, &mStat, mVersion);
    mWebInst->setup();
}

//-----------------------------------------------------------------------------
void app::loop(void) {
    DPRINTLN(DBG_VERBOSE, F("app::loop"));

    bool apActive = mWifi->loop();
    mWebInst->loop();

    if(millis() - mPrevMillis >= 1000) {
        mPrevMillis += 1000;
        mUptimeSecs++;
        if(0 != mUtcTimestamp)
            mUtcTimestamp++;
    }

    if(checkTicker(&mNtpRefreshTicker, mNtpRefreshInterval)) {
        if(!apActive)
            mUpdateNtp = true;
    }

    if(mUpdateNtp) {
        mUpdateNtp = false;
        mUtcTimestamp = mWifi->getNtpTime();
        DPRINTLN(DBG_INFO, F("[NTP]: ") + getDateTimeStr(mUtcTimestamp) + F(" UTC"));
    }

    if(mFlagSendDiscoveryConfig) {
        mFlagSendDiscoveryConfig = false;
        sendMqttDiscoveryConfig();
    }

    if(mShouldReboot) {
        DPRINTLN(DBG_INFO, F("Rebooting..."));
        ESP.restart();
    }

    
    mSys->Radio.loop();

    yield();

    if(checkTicker(&mRxTicker, 5)) 
    {
        bool rxRdy = mSys->Radio.switchRxCh();

        if(!mSys->BufCtrl.empty()) 
        {
            uint8_t len;
            packet_t *p = mSys->BufCtrl.getBack();

            if(mSys->Radio.checkPaketCrc(p->packet, &len, p->rxCh)) 
            {
                // process buffer only on first occurrence
                if(mConfig.serialDebug) {
                    DPRINT(DBG_INFO, "RX " + String(len) + "B Ch" + String(p->rxCh) + " | ");
                    mSys->Radio.dumpBuf(NULL, p->packet, len);
                }

                mStat.frmCnt++;

                if(0 != len) 
                {
                    Inverter<> *iv = mSys->findInverter(&p->packet[1]);
                    if((NULL != iv) && (p->packet[0] == (TX_REQ_INFO + ALL_FRAMES)))  // response from get information command
                    {
                        mPayload[iv->id].txId = p->packet[0];
                        DPRINTLN(DBG_DEBUG, F("Response from info request received"));
                        uint8_t *pid = &p->packet[9];
                        if (*pid == 0x00)
                        {
                            DPRINT(DBG_DEBUG, F("fragment number zero received and ignored"));
                        } 
                        else 
                        {
                            DPRINTLN(DBG_DEBUG, "PID: 0x" + String(*pid, HEX));
                            if ((*pid & 0x7F) < 5) {
                                memcpy(mPayload[iv->id].data[(*pid & 0x7F) - 1], &p->packet[10], len - 11);
                                mPayload[iv->id].len[(*pid & 0x7F) - 1] = len - 11;
                            }

                            if ((*pid & ALL_FRAMES) == ALL_FRAMES) 
                            {
                                // Last packet
                                if ((*pid & 0x7f) > mPayload[iv->id].maxPackId) {
                                    mPayload[iv->id].maxPackId = (*pid & 0x7f);
                                    if (*pid > 0x81)
                                        mLastPacketId = *pid;
                                }
                            }
                        }
                    }
                    if((NULL != iv) && (p->packet[0] == (TX_REQ_DEVCONTROL + ALL_FRAMES))) // response from dev control command
                    {
                        DPRINTLN(DBG_DEBUG, F("Response from devcontrol request received"));

                        mPayload[iv->id].txId = p->packet[0];
                        iv->devControlRequest = false;

                        if ((p->packet[12] == ActivePowerContr) && (p->packet[13] == 0x00)) 
                        {
                            String msg = (p->packet[10] == 0x00 && p->packet[11] == 0x00) ? "" : "NOT ";
                            DPRINTLN(DBG_INFO, F("Inverter ") + String(iv->id) +  F(" has ") + msg + F("accepted power limit set point ") + String(iv->powerLimit[0]) + F(" with PowerLimitControl ")  + String(iv->powerLimit[1]));  
                        }
                        iv->devControlCmd = Init;
                    }
                }
            }
            mSys->BufCtrl.popBack();
        }
        yield();


        if(rxRdy) {
            processPayload(true);
        }
    }

    if(mMqttActive)
        mMqtt.loop();

    if(checkTicker(&mTicker, 1000)) {
        if(mUtcTimestamp > 946684800 && mConfig.sunLat && mConfig.sunLon && (mUtcTimestamp + mCalculatedTimezoneOffset) / 86400 != (mLatestSunTimestamp + mCalculatedTimezoneOffset) / 86400) { // update on reboot or midnight
            if (!mLatestSunTimestamp) { // first call: calculate time zone from longitude to refresh at local midnight
                mCalculatedTimezoneOffset = (int8_t)((mConfig.sunLon >= 0 ? mConfig.sunLon + 7.5 : mConfig.sunLon - 7.5) / 15) * 3600;
            }
            calculateSunriseSunset();
            mLatestSunTimestamp = mUtcTimestamp;
        }

        if((++mMqttTicker >= mMqttInterval) && (mMqttInterval != 0xffff) && mMqttActive) {
            mMqttTicker = 0;
            mMqtt.isConnected(true); // really needed? See comment from HorstG-57 #176
            char val[10];
            snprintf(val, 10, "%ld", millis()/1000);

            mMqtt.sendMsg("uptime", val);

#ifdef __MQTT_TEST__
            // für einfacheren Test mit MQTT, den MQTT abschnitt in 10 Sekunden wieder ausführen
            mMqttTicker = mMqttInterval -10;
#endif
        }

        if(mConfig.serialShowIv) {
            if(++mSerialTicker >= mConfig.serialInterval) {
                mSerialTicker = 0;
                char topic[30], val[10];
                for(uint8_t id = 0; id < mSys->getNumInverters(); id++) {
                    Inverter<> *iv = mSys->getInverterByPos(id);
                    if(NULL != iv) {
                        record_t<> *rec = iv->getRecordStruct(RealTimeRunData_Debug);
                        if(iv->isAvailable(mUtcTimestamp, rec)) {
                            DPRINTLN(DBG_INFO, "Inverter: " + String(id));
                            for(uint8_t i = 0; i < rec->length; i++) {
                                if(0.0f != iv->getValue(i, rec)) {
                                    snprintf(topic, 30, "%s/ch%d/%s", iv->name, rec->assign[i].ch, iv->getFieldName(i, rec));
                                    snprintf(val, 10, "%.3f %s", iv->getValue(i, rec), iv->getUnit(i, rec));
                                    DPRINTLN(DBG_INFO, String(topic) + ": " + String(val));
                                }
                                yield();
                            }
                            DPRINTLN(DBG_INFO, "");                            
                        }
                    }
                }
            }
        }

        if(++mSendTicker >= mConfig.sendInterval) {
            mSendTicker = 0;

            if(mUtcTimestamp > 946684800 && (!mConfig.sunDisNightCom || !mLatestSunTimestamp || (mUtcTimestamp >= mSunrise && mUtcTimestamp <= mSunset))) { // Timestamp is set and (inverter communication only during the day if the option is activated and sunrise/sunset is set)
                if(mConfig.serialDebug)
                    DPRINTLN(DBG_DEBUG, F("Free heap: 0x") + String(ESP.getFreeHeap(), HEX));

                if(!mSys->BufCtrl.empty()) {
                    if(mConfig.serialDebug)
                        DPRINTLN(DBG_DEBUG, F("recbuf not empty! #") + String(mSys->BufCtrl.getFill()));
                }

                int8_t maxLoop = MAX_NUM_INVERTERS;
                Inverter<> *iv = mSys->getInverterByPos(mSendLastIvId);
                do {
                    //if(NULL != iv)
                    //    mPayload[iv->id].requested = false;
                    mSendLastIvId = ((MAX_NUM_INVERTERS-1) == mSendLastIvId) ? 0 : mSendLastIvId + 1;
                    iv = mSys->getInverterByPos(mSendLastIvId);
                } while((NULL == iv) && ((maxLoop--) > 0));

                if(NULL != iv) {
                    if(!mPayload[iv->id].complete)
                        processPayload(false);

                    if(!mPayload[iv->id].complete) {
                        if(0 == mPayload[iv->id].maxPackId)
                            mStat.rxFailNoAnser++;
                        else
                            mStat.rxFail++;

                        iv->setQueuedCmdFinished(); // command failed
                        if(mConfig.serialDebug)
                            DPRINTLN(DBG_INFO, F("enqueued cmd failed/timeout"));
                        if(mConfig.serialDebug) {
                            DPRINT(DBG_INFO, F("Inverter #") + String(iv->id) + " ");
                            DPRINTLN(DBG_INFO, F("no Payload received! (retransmits: ") + String(mPayload[iv->id].retransmits) + ")");
                        }
                    }

                    resetPayload(iv);
                    mPayload[iv->id].requested = true;

                    yield();
                    if(mConfig.serialDebug) {
                        DPRINTLN(DBG_DEBUG, F("app:loop WiFi WiFi.status ") + String(WiFi.status()));
                        DPRINTLN(DBG_INFO, F("Requesting Inverter SN ") + String(iv->serial.u64, HEX));
                    }

                    if(iv->devControlRequest) 
                    {
                        if(mConfig.serialDebug)
                            DPRINTLN(DBG_INFO, F("Devcontrol request ") + String(iv->devControlCmd) + F(" power limit ") + String(iv->powerLimit[0]));
                        mSys->Radio.sendControlPacket(iv->radioId.u64, iv->devControlCmd, iv->powerLimit);
                        mPayload[iv->id].txCmd = iv->devControlCmd;
                        iv->clearCmdQueue();
                        iv->enqueCommand<InfoCommand>(SystemConfigPara);
                    }
                    else 
                    {
                        uint8_t cmd = iv->getQueuedCmd();
                        mSys->Radio.sendTimePacket(iv->radioId.u64, cmd, mPayload[iv->id].ts, iv->alarmMesIndex);
                        mPayload[iv->id].txCmd = cmd;
                        mRxTicker = 0;
                    }
                }
            }
<<<<<<< HEAD
            else if(mConfig.serialDebug) {
                DPRINTLN(DBG_WARN, F("time not set, can't request inverter!"));
            }
=======
            else if(mConfig.serialDebug)
                DPRINTLN(DBG_WARN, F("Time not set or it is night time, therefore no communication to the inverter!"));
>>>>>>> 201af3a3
            yield();
        }
    }
}


//-----------------------------------------------------------------------------
void app::handleIntr(void) {
    DPRINTLN(DBG_VERBOSE, F("app::handleIntr"));
    mSys->Radio.handleIntr();
}


//-----------------------------------------------------------------------------
bool app::buildPayload(uint8_t id) {
    DPRINTLN(DBG_VERBOSE, F("app::buildPayload"));
    uint16_t crc = 0xffff, crcRcv = 0x0000;
    if(mPayload[id].maxPackId > MAX_PAYLOAD_ENTRIES)
        mPayload[id].maxPackId = MAX_PAYLOAD_ENTRIES;

<<<<<<< HEAD
    for(uint8_t i = 0; i < mPayload[id].maxPackId; i ++) 
    {
        if(mPayload[id].len[i] > 0) 
        {
            if(i == (mPayload[id].maxPackId-1)) 
            {
                crc = Ahoy::crc16(mPayload[id].data[i], mPayload[id].len[i] - 2, crc);
                crcRcv = (mPayload[id].data[i][mPayload[id].len[i] - 2] << 8) | (mPayload[id].data[i][mPayload[id].len[i] - 1]);
            }
            else 
            {
                crc = Ahoy::crc16(mPayload[id].data[i], mPayload[id].len[i], crc);
            }
=======
    for(uint8_t i = 0; i < mPayload[id].maxPackId; i ++) {
        if(mPayload[id].len[i] > 0) {
            if(i == (mPayload[id].maxPackId-1)) {
                crc = ah::crc16(mPayload[id].data[i], mPayload[id].len[i] - 2, crc);
                crcRcv = (mPayload[id].data[i][mPayload[id].len[i] - 2] << 8)
                    | (mPayload[id].data[i][mPayload[id].len[i] - 1]);
            }
            else
                crc = ah::crc16(mPayload[id].data[i], mPayload[id].len[i], crc);
>>>>>>> 201af3a3
        }
        yield();
    }

    return (crc == crcRcv) ? true : false;
}


//-----------------------------------------------------------------------------
void app::processPayload(bool retransmit) { 

#ifdef __MQTT_AFTER_RX__
    boolean doMQTT = false;
#endif

    //DPRINTLN(DBG_INFO, F("processPayload"));
    for(uint8_t id = 0; id < mSys->getNumInverters(); id++) {
        Inverter<> *iv = mSys->getInverterByPos(id);
        if(NULL != iv) {
            if((mPayload[iv->id].txId != (TX_REQ_INFO + ALL_FRAMES)) && (0 != mPayload[iv->id].txId)) {
                // no processing needed if txId is not 0x95
                //DPRINTLN(DBG_INFO, F("processPayload - set complete, txId: ") + String(mPayload[iv->id].txId, HEX));
                mPayload[iv->id].complete = true;
            }

            if(!mPayload[iv->id].complete ) 
            {
                if(!buildPayload(iv->id)) // payload not complete
                { 
                    if(mPayload[iv->id].requested) 
                    {
                        if(retransmit) 
                        {
                            if(iv->devControlCmd == Restart || iv->devControlCmd == CleanState_LockAndAlarm ) {
                                // This is required to prevent retransmissions without answer.
                                DPRINTLN(DBG_INFO, F("Prevent retransmit on Restart / CleanState_LockAndAlarm..."));
                                mPayload[iv->id].retransmits = mConfig.maxRetransPerPyld;
                            } 
                            else 
                            {
                                if(mPayload[iv->id].retransmits < mConfig.maxRetransPerPyld) 
                                {
                                    mPayload[iv->id].retransmits++;
                                    if(mPayload[iv->id].maxPackId != 0) 
                                    {
                                        for(uint8_t i = 0; i < (mPayload[iv->id].maxPackId-1); i++) {
                                            if(mPayload[iv->id].len[i] == 0) {
                                                if(mConfig.serialDebug)
                                                    DPRINTLN(DBG_WARN, F("while retrieving data: Frame ") + String(i+1) + F(" missing: Request Retransmit"));
                                                mSys->Radio.sendCmdPacket(iv->radioId.u64, TX_REQ_INFO, (SINGLE_FRAME+i), true);
                                                break; // only retransmit one frame per loop
                                            }
                                            yield();
                                        }
                                    }
                                    else 
                                    {
                                        if(mConfig.serialDebug)
                                            DPRINTLN(DBG_WARN, F("while retrieving data: last frame missing: Request Retransmit"));
                                        if(0x00 != mLastPacketId)
                                            mSys->Radio.sendCmdPacket(iv->radioId.u64, TX_REQ_INFO, mLastPacketId, true);
                                        else {
                                            mPayload[iv->id].txCmd = iv->getQueuedCmd();
                                            mSys->Radio.sendTimePacket(iv->radioId.u64, mPayload[iv->id].txCmd, mPayload[iv->id].ts, iv->alarmMesIndex);
                                        }
                                    }
                                    mSys->Radio.switchRxCh(100);
                                }
                            }
                        }
                    }
                }
                else 
                { // payload complete
                    DPRINTLN(DBG_INFO, F("procPyld: cmd:  ") + String(mPayload[iv->id].txCmd));
                    DPRINTLN(DBG_INFO, F("procPyld: txid: 0x") + String(mPayload[iv->id].txId, HEX));
                    DPRINTLN(DBG_DEBUG, F("procPyld: max:  ") + String(mPayload[iv->id].maxPackId));
                    record_t<> *rec = iv->getRecordStruct(mPayload[iv->id].txCmd); // choose the parser
                    mPayload[iv->id].complete = true;
<<<<<<< HEAD
                    if(mPayload[iv->id].txId == (TX_REQ_INFO + ALL_FRAMES))
                        mStat.rxSuccess++;
=======
>>>>>>> 201af3a3

                    uint8_t payload[128];
                    uint8_t payloadLen = 0;

                    memset(payload, 0, 128);

                    for(uint8_t i = 0; i < (mPayload[iv->id].maxPackId); i ++) {
                        memcpy(&payload[payloadLen], mPayload[iv->id].data[i], (mPayload[iv->id].len[i]));
                        payloadLen += (mPayload[iv->id].len[i]);
                        yield();
                    }
                    payloadLen-=2;

                    if(mConfig.serialDebug) {
                        DPRINT(DBG_INFO, F("Payload (") + String(payloadLen) + "): ");
                        mSys->Radio.dumpBuf(NULL, payload, payloadLen);
                    }

                    if(NULL == rec) {
                        DPRINTLN(DBG_ERROR, F("record is NULL!"));
<<<<<<< HEAD
                    } 
                    else 
                    {
=======
                    else if((rec->pyldLen == payloadLen) || (0 == rec->pyldLen)) {
                        if(mPayload[iv->id].txId == (TX_REQ_INFO + 0x80))
                            mStat.rxSuccess++;

>>>>>>> 201af3a3
                        rec->ts = mPayload[iv->id].ts;
                        for(uint8_t i = 0; i < rec->length; i++) {
                            iv->addValue(i, payload, rec);
                            yield();
                        }
                        iv->doCalculations();

                        // MQTT send out
                        if(mMqttActive) {
                            record_t<> *recRealtime = iv->getRecordStruct(RealTimeRunData_Debug);
                            char topic[32 + MAX_NAME_LENGTH], val[32];
                            float total[4];
                            memset(total, 0, sizeof(float) * 4);
                            for (uint8_t id = 0; id < mSys->getNumInverters(); id++) {
                                Inverter<> *iv = mSys->getInverterByPos(id);
                                if (NULL != iv) {
                                    if (iv->isAvailable(mUtcTimestamp, rec)) {
                                        for (uint8_t i = 0; i < rec->length; i++) {
                                            snprintf(topic, 32 + MAX_NAME_LENGTH, "%s/ch%d/%s", iv->name, rec->assign[i].ch, fields[rec->assign[i].fieldId]);
                                            snprintf(val, 10, "%.3f", iv->getValue(i, rec));
                                            mMqtt.sendMsg(topic, val);
                                            if(recRealtime == rec) {
                                                if(CH0 == rec->assign[i].ch) {
                                                    switch(rec->assign[i].fieldId) {
                                                        case FLD_PAC: total[0] += iv->getValue(i, rec); break;
                                                        case FLD_YT:  total[1] += iv->getValue(i, rec); break;
                                                        case FLD_YD:  total[2] += iv->getValue(i, rec); break;
                                                        case FLD_PDC: total[3] += iv->getValue(i, rec); break;
                                                    }
                                                }
                                            }
<<<<<<< HEAD
                                           
                                            // Todo: make this section nice to read.
                                            snprintf(topic, 32 + MAX_NAME_LENGTH, "%s/available_text", iv->name);

                                            if(iv->isProducing(mTimestamp, rec))
                                            {
=======

                                            if(iv->isProducing(mUtcTimestamp, rec)){
                                                snprintf(topic, 32 + MAX_NAME_LENGTH, "%s/available_text", iv->name);
>>>>>>> 201af3a3
                                                snprintf(val, 32, DEF_MQTT_IV_MESSAGE_INVERTER_AVAIL_AND_PRODUCED);
                                                mMqtt.sendMsg(topic, val);

                                                snprintf(topic, 32 + MAX_NAME_LENGTH, "%s/available", iv->name);
                                                snprintf(val, 32, "2");
                                            } else {
                                                snprintf(val, 32, DEF_MQTT_IV_MESSAGE_INVERTER_AVAIL_AND_NOT_PRODUCED);
                                                mMqtt.sendMsg(topic, val);

                                                snprintf(topic, 32 + MAX_NAME_LENGTH, "%s/available", iv->name);
                                                snprintf(val, 32, "1");
                                            }

                                            mMqtt.sendMsg(topic, val);


                                            snprintf(topic, 32 + MAX_NAME_LENGTH, "%s/last_success", iv->name);
                                            snprintf(val, 48, "%i", iv->getLastTs(rec) * 1000);
                                            mMqtt.sendMsg(topic, val);

                                            yield();
                                        }
                                    }
                                }
                            }

                            // total values (sum of all inverters)
                            if(recRealtime == rec) {
                                if(mSys->getNumInverters() > 1) {
                                    uint8_t fieldId = 0;
                                    for (uint8_t i = 0; i < 4; i++) {
                                        switch(i) {
                                            case 0: fieldId = FLD_PAC; break;
                                            case 1: fieldId = FLD_YT;  break;
                                            case 2: fieldId = FLD_YD;  break;
                                            case 3: fieldId = FLD_PDC; break;
                                        }
                                        snprintf(topic, 32 + MAX_NAME_LENGTH, "total/%s", fields[fieldId]);
                                        snprintf(val, 10, "%.3f", total[i]);
                                        mMqtt.sendMsg(topic, val);
                                    }
                                }
                            }
                        }
                    }
                    else {
                        DPRINTLN(DBG_ERROR, F("plausibility check failed, expected ") + String(rec->pyldLen) + F(" bytes"));
                        mStat.rxFail++;
                    }

                    iv->setQueuedCmdFinished();

#ifdef __MQTT_AFTER_RX__
                    doMQTT = true;
#endif
                }
            }

            if(mMqttActive) {
                record_t<> *rec = iv->getRecordStruct(RealTimeRunData_Debug);
                char topic[32 + MAX_NAME_LENGTH], val[32];
                if (!iv->isAvailable(mUtcTimestamp, rec) && !iv->isProducing(mUtcTimestamp, rec)){
                    snprintf(topic, 32 + MAX_NAME_LENGTH, "%s/available_text", iv->name);
                    snprintf(val, 32, DEF_MQTT_IV_MESSAGE_NOT_AVAIL_AND_NOT_PRODUCED);
                    mMqtt.sendMsg(topic, val);
                    snprintf(topic, 32 + MAX_NAME_LENGTH, "%s/available", iv->name);
                    snprintf(val, 32, "0");
                    mMqtt.sendMsg(topic, val);
                }
            }

            yield();
        }
    }

#ifdef __MQTT_AFTER_RX__
    //  ist MQTT aktiviert und es wurden Daten vom einem oder mehreren WR aufbereitet ( doMQTT = true) 
    //  dann die den mMqttTicker auf mMqttIntervall -2 setzen, also  
    //  MQTT aussenden in 2 sek aktivieren 
    //  dies sollte noch über einen Schalter im Setup aktivier / deaktivierbar gemacht werden
    if( (mMqttInterval != 0xffff) && doMQTT ) {
        ++mMqttTicker = mMqttInterval -2;
        DPRINT(DBG_DEBUG, F("MQTTticker auf Intervall -2 sec ")) ;
    }
#endif
}


//-----------------------------------------------------------------------------
void app::cbMqtt(char* topic, byte* payload, unsigned int length) {
    // callback handling on subscribed devcontrol topic
    DPRINTLN(DBG_INFO, F("app::cbMqtt"));
    // subcribed topics are mTopic + "/devcontrol/#" where # is <inverter_id>/<subcmd in dec>
    // eg. mypvsolar/devcontrol/1/11 with payload "400" --> inverter 1 active power limit 400 Watt
    const char *token = strtok(topic, "/");
    while (token != NULL)
    {   
        if (strcmp(token,"devcontrol")==0)
        {
            token = strtok(NULL, "/");
            uint8_t iv_id = std::stoi(token);

            if (iv_id >= 0  && iv_id <= MAX_NUM_INVERTERS)
            {
                Inverter<> *iv = this->mSys->getInverterByPos(iv_id);
                if(NULL != iv) 
                {
                    if (!iv->devControlRequest) // still pending
                    { 
                        token = strtok(NULL, "/");

                        switch ( std::stoi(token) )
                        {
                            // Active Power Control
                            case ActivePowerContr:  
                                token = strtok(NULL, "/"); // get ControlMode aka "PowerPF.Desc" in DTU-Pro Code from topic string
                                if (token == NULL) // default via mqtt ommit the LimitControlMode
                                    iv->powerLimit[1] = AbsolutNonPersistent;
                                else
                                    iv->powerLimit[1] = std::stoi(token);
                                if (length<=5){ // if (std::stoi((char*)payload) > 0) more error handling powerlimit needed?
                                    if (iv->powerLimit[1] >= AbsolutNonPersistent && iv->powerLimit[1] <= RelativPersistent){
                                        iv->devControlCmd = ActivePowerContr;
                                        iv->powerLimit[0] = std::stoi(std::string((char*)payload, (unsigned int)length)); // THX to @silversurfer
                                        if (iv->powerLimit[1] & 0x0001)
                                            DPRINTLN(DBG_INFO, F("Power limit for inverter ") + String(iv->id) + F(" set to ") + String(iv->powerLimit[0]) + F("%") );    
                                        else
                                            DPRINTLN(DBG_INFO, F("Power limit for inverter ") + String(iv->id) + F(" set to ") + String(iv->powerLimit[0]) + F("W") );
                                    }
                                    iv->devControlRequest = true;
                                } else {
                                    DPRINTLN(DBG_INFO, F("Invalid mqtt payload recevied: ") + String((char*)payload));
                                }
                                break;

                            // Turn On
                            case TurnOn: 
                                iv->devControlCmd = TurnOn;
                                DPRINTLN(DBG_INFO, F("Turn on inverter ") + String(iv->id) );
                                iv->devControlRequest = true;
                                break;

                            // Turn Off
                            case TurnOff: 
                                iv->devControlCmd = TurnOff;
                                DPRINTLN(DBG_INFO, F("Turn off inverter ") + String(iv->id) );
                                iv->devControlRequest = true;
                                break;

                            // Restart
                            case Restart: 
                                iv->devControlCmd = Restart;
                                DPRINTLN(DBG_INFO, F("Restart inverter ") + String(iv->id) );
                                iv->devControlRequest = true;
                                break;

                            // Reactive Power Control
                            case ReactivePowerContr: 
                                iv->devControlCmd = ReactivePowerContr;
                                if (true){ // if (std::stoi((char*)payload) > 0) error handling powerlimit needed?
                                    iv->devControlCmd = ReactivePowerContr;
                                    iv->powerLimit[0] = std::stoi(std::string((char*)payload, (unsigned int)length));
                                    iv->powerLimit[1] = 0x0000; // if reactivepower limit is set via external interface --> set it temporay
                                    DPRINTLN(DBG_DEBUG, F("Reactivepower limit for inverter ") + String(iv->id) + F(" set to ") + String(iv->powerLimit[0]) + F("W") );
                                    iv->devControlRequest = true;
                                }
                                break;

                            // Set Power Factor
                            case PFSet: 
                                // iv->devControlCmd = PFSet;
                                // uint16_t power_factor = std::stoi(strtok(NULL, "/"));
                                DPRINTLN(DBG_INFO, F("Set Power Factor not implemented for inverter ") + String(iv->id) );
                                break;

                            // CleanState lock & alarm
                            case CleanState_LockAndAlarm: 
                                 iv->devControlCmd = CleanState_LockAndAlarm;
                                 DPRINTLN(DBG_INFO, F("CleanState lock & alarm for inverter ") + String(iv->id) );
                                 iv->devControlRequest = true;
                                 break;

                            default:
                                DPRINTLN(DBG_INFO, "Not implemented");
                                break;
                        }
                    }
                }
            }
            break;
        }
        token = strtok(NULL, "/");
    }
    DPRINTLN(DBG_INFO, F("app::cbMqtt finished"));
}


//-----------------------------------------------------------------------------
bool app::getWifiApActive(void) {
    return mWifi->getApActive();
}


//-----------------------------------------------------------------------------
void app::getAvailNetworks(JsonObject obj) {
    mWifi->getAvailNetworks(obj);
}


//-----------------------------------------------------------------------------
void app::sendMqttDiscoveryConfig(void) {
    DPRINTLN(DBG_VERBOSE, F("app::sendMqttDiscoveryConfig"));

    char stateTopic[64], discoveryTopic[64], buffer[512], name[32], uniq_id[32];
    for(uint8_t id = 0; id < mSys->getNumInverters(); id++) {
        Inverter<> *iv = mSys->getInverterByPos(id);
        if(NULL != iv) {
            record_t<> *rec = iv->getRecordStruct(RealTimeRunData_Debug);
            // TODO: next line makes no sense if discovery config is send manually by button
            //if(iv->isAvailable(mUtcTimestamp, rec) && mMqttConfigSendState[id] != true) {
                DynamicJsonDocument deviceDoc(128);
                deviceDoc["name"] = iv->name;
                deviceDoc["ids"]  = String(iv->serial.u64, HEX);
                deviceDoc["cu"]   = F("http://") + String(WiFi.localIP().toString());
                deviceDoc["mf"]   = "Hoymiles";
                deviceDoc["mdl"]  = iv->name;
                JsonObject deviceObj = deviceDoc.as<JsonObject>();
                DynamicJsonDocument doc(384);

                for(uint8_t i = 0; i < rec->length; i++) {
                    if (rec->assign[i].ch == CH0) {
                        snprintf(name, 32, "%s %s", iv->name, iv->getFieldName(i, rec));
                    } else {
                        snprintf(name, 32, "%s CH%d %s", iv->name, rec->assign[i].ch, iv->getFieldName(i, rec));
                    }
                    snprintf(stateTopic, 64, "%s/%s/ch%d/%s", mConfig.mqtt.topic, iv->name, rec->assign[i].ch, iv->getFieldName(i, rec));
                    snprintf(discoveryTopic, 64, "%s/sensor/%s/ch%d_%s/config", MQTT_DISCOVERY_PREFIX, iv->name, rec->assign[i].ch, iv->getFieldName(i, rec));
                    snprintf(uniq_id, 32, "ch%d_%s", rec->assign[i].ch, iv->getFieldName(i, rec));
                    const char* devCls = getFieldDeviceClass(rec->assign[i].fieldId);
                    const char* stateCls = getFieldStateClass(rec->assign[i].fieldId);

                    doc["name"]         = name;
                    doc["stat_t"]       = stateTopic;
                    doc["unit_of_meas"] = iv->getUnit(i, rec);
                    doc["uniq_id"]      = String(iv->serial.u64, HEX) + "_" + uniq_id;
                    doc["dev"]          = deviceObj;
                    doc["exp_aft"]      = mMqttInterval + 5; // add 5 sec if connection is bad or ESP too slow
                    if (devCls != NULL)
                        doc["dev_cla"] = devCls;
                    if (stateCls != NULL)
                        doc["stat_cla"] = stateCls;

                    serializeJson(doc, buffer);
                    mMqtt.sendMsg2(discoveryTopic, buffer, true);
                    //DPRINTLN(DBG_INFO, F("mqtt sent"));
                    doc.clear();
                }

                // TODO: remove this field, obsolete?
                mMqttConfigSendState[id] = true;

                yield();
            //}
        }
    }
}


//-----------------------------------------------------------------------------
const char* app::getFieldDeviceClass(uint8_t fieldId) {
    uint8_t pos = 0;
    for(; pos < DEVICE_CLS_ASSIGN_LIST_LEN; pos++) {
        if(deviceFieldAssignment[pos].fieldId == fieldId)
            break;
    }
    return (pos >= DEVICE_CLS_ASSIGN_LIST_LEN) ? NULL : deviceClasses[deviceFieldAssignment[pos].deviceClsId];
}


//-----------------------------------------------------------------------------
const char* app::getFieldStateClass(uint8_t fieldId) {
    uint8_t pos = 0;
    for(; pos < DEVICE_CLS_ASSIGN_LIST_LEN; pos++) {
        if(deviceFieldAssignment[pos].fieldId == fieldId)
            break;
    }
    return (pos >= DEVICE_CLS_ASSIGN_LIST_LEN) ? NULL : stateClasses[deviceFieldAssignment[pos].stateClsId];
}


//-----------------------------------------------------------------------------
void app::resetSystem(void) {
    mUptimeSecs = 0;
    mPrevMillis = 0;
    mUpdateNtp  = false;
    mFlagSendDiscoveryConfig = false;

    mNtpRefreshTicker   = 0;
    mNtpRefreshInterval = NTP_REFRESH_INTERVAL; // [ms]

#ifdef AP_ONLY
    mUtcTimestamp = 1;
#else
    mUtcTimestamp = 0;
#endif

    mHeapStatCnt = 0;

    mSendTicker     = 0xffff;
    mMqttTicker     = 0xffff;
    mMqttInterval   = MQTT_INTERVAL;
    mSerialTicker   = 0xffff;
    mMqttActive     = false;

    mTicker = 0;
    mRxTicker = 0;

    mSendLastIvId = 0;

    mShowRebootRequest = false;


    memset(mPayload, 0, (MAX_NUM_INVERTERS * sizeof(invPayload_t)));
    memset(&mStat, 0, sizeof(statistics_t));
    mLastPacketId = 0x00;
}


//-----------------------------------------------------------------------------
void app::loadDefaultConfig(void) {
    memset(&mSysConfig, 0, sizeof(sysConfig_t));
    memset(&mConfig, 0, sizeof(config_t));
    snprintf(mVersion, 12, "%d.%d.%d", VERSION_MAJOR, VERSION_MINOR, VERSION_PATCH);

    snprintf(mSysConfig.deviceName, DEVNAME_LEN, "%s", DEF_DEVICE_NAME);

    // wifi
    snprintf(mSysConfig.stationSsid, SSID_LEN, "%s", FB_WIFI_SSID);
    snprintf(mSysConfig.stationPwd, PWD_LEN, "%s", FB_WIFI_PWD);


    // nrf24
    mConfig.sendInterval      = SEND_INTERVAL;
    mConfig.maxRetransPerPyld = DEF_MAX_RETRANS_PER_PYLD;
    mConfig.pinCs             = DEF_CS_PIN;
    mConfig.pinCe             = DEF_CE_PIN;
    mConfig.pinIrq            = DEF_IRQ_PIN;
    mConfig.amplifierPower    = DEF_AMPLIFIERPOWER & 0x03;

    // ntp
    snprintf(mConfig.ntpAddr, NTP_ADDR_LEN, "%s", DEF_NTP_SERVER_NAME);
    mConfig.ntpPort = DEF_NTP_PORT;

    // Latitude + Longitude
    mConfig.sunLat = 0.0;
    mConfig.sunLon = 0.0;
    mConfig.sunDisNightCom = false;

    // mqtt
    snprintf(mConfig.mqtt.broker, MQTT_ADDR_LEN, "%s", DEF_MQTT_BROKER);
    mConfig.mqtt.port = DEF_MQTT_PORT;
    snprintf(mConfig.mqtt.user, MQTT_USER_LEN, "%s", DEF_MQTT_USER);
    snprintf(mConfig.mqtt.pwd, MQTT_PWD_LEN, "%s", DEF_MQTT_PWD);
    snprintf(mConfig.mqtt.topic, MQTT_TOPIC_LEN, "%s", DEF_MQTT_TOPIC);

    // serial
    mConfig.serialInterval = SERIAL_INTERVAL;
    mConfig.serialShowIv   = false;
    mConfig.serialDebug    = false;

    // Disclaimer
    mConfig.disclaimer = false;
}


//-----------------------------------------------------------------------------
void app::loadEEpconfig(void) {
    DPRINTLN(DBG_VERBOSE, F("app::loadEEpconfig"));

    if(mWifiSettingsValid)
        mEep->read(ADDR_CFG_SYS, (uint8_t*) &mSysConfig, CFG_SYS_LEN);
    if(mSettingsValid) {
        mEep->read(ADDR_CFG, (uint8_t*) &mConfig, CFG_LEN);

        mSendTicker   = mConfig.sendInterval;
        mSerialTicker = 0;

        // inverter
        uint64_t invSerial;
        char name[MAX_NAME_LENGTH + 1] = {0};
        uint16_t modPwr[4];
        Inverter<> *iv;
        for(uint8_t i = 0; i < MAX_NUM_INVERTERS; i ++) {
            mEep->read(ADDR_INV_ADDR + (i * 8),               &invSerial);
            mEep->read(ADDR_INV_NAME + (i * MAX_NAME_LENGTH), name, MAX_NAME_LENGTH);
            mEep->read(ADDR_INV_CH_PWR + (i * 2 * 4),         modPwr, 4);
            if(0ULL != invSerial) {
                iv = mSys->addInverter(name, invSerial, modPwr);
                if(NULL != iv) { // will run once on every dtu boot
                    for(uint8_t j = 0; j < 4; j++) {
                        mEep->read(ADDR_INV_CH_NAME + (i * 4 * MAX_NAME_LENGTH) + j * MAX_NAME_LENGTH, iv->chName[j], MAX_NAME_LENGTH);
                    }
                }

                // TODO: the original mqttinterval value is not needed any more
                mMqttInterval += mConfig.sendInterval;
            }
        }

        for(uint8_t i = 0; i < MAX_NUM_INVERTERS; i++) {
            iv = mSys->getInverterByPos(i, false);
            if(NULL != iv)
                resetPayload(iv);
        }
    }
}


//-----------------------------------------------------------------------------
void app::saveValues(void) {
    DPRINTLN(DBG_VERBOSE, F("app::saveValues"));

    mEep->write(ADDR_CFG_SYS, (uint8_t*)&mSysConfig, CFG_SYS_LEN);
    mEep->write(ADDR_CFG, (uint8_t*)&mConfig, CFG_LEN);
    Inverter<> *iv;
    for(uint8_t i = 0; i < MAX_NUM_INVERTERS; i ++) {
        iv = mSys->getInverterByPos(i, false);
        mEep->write(ADDR_INV_ADDR + (i * 8), iv->serial.u64);
        mEep->write(ADDR_INV_NAME + (i * MAX_NAME_LENGTH), iv->name, MAX_NAME_LENGTH);
        // max channel power / name
        for(uint8_t j = 0; j < 4; j++) {
            mEep->write(ADDR_INV_CH_PWR + (i * 2 * 4) + (j*2), iv->chMaxPwr[j]);
            mEep->write(ADDR_INV_CH_NAME + (i * 4 * MAX_NAME_LENGTH) + j * MAX_NAME_LENGTH, iv->chName[j], MAX_NAME_LENGTH);
        }
    }

    updateCrc();

    // update sun
    mLatestSunTimestamp = 0;
}


//-----------------------------------------------------------------------------
void app::setupMqtt(void) {
    if(mSettingsValid) {
        if(mConfig.mqtt.broker[0] > 0) {
            mMqttActive = true;
            if(mMqttInterval < MIN_MQTT_INTERVAL) mMqttInterval = MIN_MQTT_INTERVAL;
        } else {
            mMqttInterval = 0xffff;
        }

        mMqttTicker = 0;
        mMqtt.setup(&mConfig.mqtt, mSysConfig.deviceName);
        mMqtt.setCallback(std::bind(&app::cbMqtt, this, std::placeholders::_1, std::placeholders::_2, std::placeholders::_3));


        if(mMqttActive) {
            mMqtt.sendMsg("version", mVersion);
            if(mMqtt.isConnected()) {
                mMqtt.sendMsg("device", mSysConfig.deviceName);
                mMqtt.sendMsg("uptime", "0");
            }
        }
    }
}

//-----------------------------------------------------------------------------
void app::resetPayload(Inverter<>* iv) {
    DPRINTLN(DBG_INFO, "resetPayload: id: " + String(iv->id));
    memset(mPayload[iv->id].len, 0, MAX_PAYLOAD_ENTRIES);
    mPayload[iv->id].txCmd       = 0;
    mPayload[iv->id].retransmits = 0;
    mPayload[iv->id].maxPackId   = 0;
    mPayload[iv->id].complete    = false;
    mPayload[iv->id].requested   = false;
    mPayload[iv->id].ts          = mUtcTimestamp;
}

void app::calculateSunriseSunset() {
    // Source: https://en.wikipedia.org/wiki/Sunrise_equation#Complete_calculation_on_Earth

    // Julian day since 1.1.2000 12:00 + correction 69.12s
    double n_JulianDay = (mUtcTimestamp + mCalculatedTimezoneOffset) / 86400 - 10957.0 + 0.0008;
    // Mean solar time
    double J = n_JulianDay - mConfig.sunLon / 360;
    // Solar mean anomaly
    double M = fmod((357.5291 + 0.98560028 * J), 360);
    // Equation of the center
    double C = 1.9148 * SIN(M) + 0.02 * SIN(2 * M) + 0.0003 * SIN(3 * M);
    // Ecliptic longitude
    double lambda = fmod((M + C + 180 + 102.9372), 360);
    // Solar transit
    double Jtransit = 2451545.0 + J + 0.0053 * SIN(M) - 0.0069 * SIN(2 * lambda);
    // Declination of the sun
    double delta = ASIN(SIN(lambda) * SIN(23.44));
    // Hour angle
    double omega = ACOS(SIN(-0.83) - SIN(mConfig.sunLat) * SIN(delta) / COS(mConfig.sunLat) * COS(delta));
    // Calculate sunrise and sunset
    double Jrise = Jtransit - omega / 360;
    double Jset  = Jtransit + omega / 360;
    // Julian sunrise/sunset to UTC unix timestamp (days incl. fraction to seconds + unix offset 1.1.2000 12:00)
    mSunrise = (Jrise - 2451545.0) * 86400 + 946728000; // OPTIONAL: Add an offset of +-seconds to the end of the line
    mSunset  = (Jset  - 2451545.0) * 86400 + 946728000; // OPTIONAL: Add an offset of +-seconds to the end of the line
}<|MERGE_RESOLUTION|>--- conflicted
+++ resolved
@@ -280,14 +280,8 @@
                     }
                 }
             }
-<<<<<<< HEAD
-            else if(mConfig.serialDebug) {
-                DPRINTLN(DBG_WARN, F("time not set, can't request inverter!"));
-            }
-=======
             else if(mConfig.serialDebug)
                 DPRINTLN(DBG_WARN, F("Time not set or it is night time, therefore no communication to the inverter!"));
->>>>>>> 201af3a3
             yield();
         }
     }
@@ -308,21 +302,6 @@
     if(mPayload[id].maxPackId > MAX_PAYLOAD_ENTRIES)
         mPayload[id].maxPackId = MAX_PAYLOAD_ENTRIES;
 
-<<<<<<< HEAD
-    for(uint8_t i = 0; i < mPayload[id].maxPackId; i ++) 
-    {
-        if(mPayload[id].len[i] > 0) 
-        {
-            if(i == (mPayload[id].maxPackId-1)) 
-            {
-                crc = Ahoy::crc16(mPayload[id].data[i], mPayload[id].len[i] - 2, crc);
-                crcRcv = (mPayload[id].data[i][mPayload[id].len[i] - 2] << 8) | (mPayload[id].data[i][mPayload[id].len[i] - 1]);
-            }
-            else 
-            {
-                crc = Ahoy::crc16(mPayload[id].data[i], mPayload[id].len[i], crc);
-            }
-=======
     for(uint8_t i = 0; i < mPayload[id].maxPackId; i ++) {
         if(mPayload[id].len[i] > 0) {
             if(i == (mPayload[id].maxPackId-1)) {
@@ -332,7 +311,6 @@
             }
             else
                 crc = ah::crc16(mPayload[id].data[i], mPayload[id].len[i], crc);
->>>>>>> 201af3a3
         }
         yield();
     }
@@ -412,11 +390,6 @@
                     DPRINTLN(DBG_DEBUG, F("procPyld: max:  ") + String(mPayload[iv->id].maxPackId));
                     record_t<> *rec = iv->getRecordStruct(mPayload[iv->id].txCmd); // choose the parser
                     mPayload[iv->id].complete = true;
-<<<<<<< HEAD
-                    if(mPayload[iv->id].txId == (TX_REQ_INFO + ALL_FRAMES))
-                        mStat.rxSuccess++;
-=======
->>>>>>> 201af3a3
 
                     uint8_t payload[128];
                     uint8_t payloadLen = 0;
@@ -437,16 +410,11 @@
 
                     if(NULL == rec) {
                         DPRINTLN(DBG_ERROR, F("record is NULL!"));
-<<<<<<< HEAD
                     } 
-                    else 
-                    {
-=======
                     else if((rec->pyldLen == payloadLen) || (0 == rec->pyldLen)) {
                         if(mPayload[iv->id].txId == (TX_REQ_INFO + 0x80))
                             mStat.rxSuccess++;
 
->>>>>>> 201af3a3
                         rec->ts = mPayload[iv->id].ts;
                         for(uint8_t i = 0; i < rec->length; i++) {
                             iv->addValue(i, payload, rec);
@@ -478,18 +446,9 @@
                                                     }
                                                 }
                                             }
-<<<<<<< HEAD
-                                           
-                                            // Todo: make this section nice to read.
-                                            snprintf(topic, 32 + MAX_NAME_LENGTH, "%s/available_text", iv->name);
-
-                                            if(iv->isProducing(mTimestamp, rec))
-                                            {
-=======
 
                                             if(iv->isProducing(mUtcTimestamp, rec)){
                                                 snprintf(topic, 32 + MAX_NAME_LENGTH, "%s/available_text", iv->name);
->>>>>>> 201af3a3
                                                 snprintf(val, 32, DEF_MQTT_IV_MESSAGE_INVERTER_AVAIL_AND_PRODUCED);
                                                 mMqtt.sendMsg(topic, val);
 
