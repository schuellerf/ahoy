//-----------------------------------------------------------------------------
// 2022 Ahoy, https://www.mikrocontroller.net/topic/525778
// Creative Commons - http://creativecommons.org/licenses/by-nc-sa/3.0/de/
//-----------------------------------------------------------------------------

#include "app.h"

#include "favicon.h"
#include "html/h/index_html.h"
#include "html/h/setup_html.h"
#include "html/h/hoymiles_html.h"


//-----------------------------------------------------------------------------
app::app() : Main() {
    DPRINTLN(DBG_VERBOSE, F("app::app():Main"));
    mSendTicker     = 0xffff;
    mSendInterval   = 0;
    mMqttTicker     = 0xffff;
    mMqttInterval   = 0;
    mSerialTicker   = 0xffff;
    mSerialInterval = 0;
    mMqttActive     = false;

    mTicker = 0;
    mRxTicker = 0;

    mSendLastIvId = 0;

    mShowRebootRequest = false;

    mSerialValues = true;
    mSerialDebug  = false;

    memset(mPayload, 0, (MAX_NUM_INVERTERS * sizeof(invPayload_t)));
    mRxFailed     = 0;
    mRxSuccess    = 0;
    mFrameCnt     = 0;
    mLastPacketId = 0x00;

    mSys = new HmSystemType();
}


//-----------------------------------------------------------------------------
app::~app(void) {

}


//-----------------------------------------------------------------------------
void app::setup(uint32_t timeout) {
    DPRINTLN(DBG_VERBOSE, F("app::setup"));
    Main::setup(timeout);

    mWeb->on("/",            std::bind(&app::showIndex,      this));
    mWeb->on("/favicon.ico", std::bind(&app::showFavicon,    this));
    mWeb->on("/setup",       std::bind(&app::showSetup,      this));
    mWeb->on("/save",        std::bind(&app::showSave,       this));
    mWeb->on("/erase",       std::bind(&app::showErase,      this));
    mWeb->on("/cmdstat",     std::bind(&app::showStatistics, this));
    mWeb->on("/hoymiles",    std::bind(&app::showHoymiles,   this));
    mWeb->on("/livedata",    std::bind(&app::showLiveData,   this));
    mWeb->on("/json",        std::bind(&app::showJSON,       this));

    if(mSettingsValid) {
        mEep->read(ADDR_INV_INTERVAL, &mSendInterval);
        if(mSendInterval < 5)
            mSendInterval = 5;
        mSendTicker = mSendInterval;

        // inverter
        uint64_t invSerial;
        char name[MAX_NAME_LENGTH + 1] = {0};
        uint16_t modPwr[4];
        Inverter<> *iv;
        for(uint8_t i = 0; i < MAX_NUM_INVERTERS; i ++) {
            mEep->read(ADDR_INV_ADDR + (i * 8),               &invSerial);
            mEep->read(ADDR_INV_NAME + (i * MAX_NAME_LENGTH), name, MAX_NAME_LENGTH);
            mEep->read(ADDR_INV_CH_PWR + (i * 2 * 4),         modPwr, 4);
            if(0ULL != invSerial) {
                iv = mSys->addInverter(name, invSerial, modPwr);
                if(NULL != iv) {
                    DPRINTLN(DBG_INFO, F("add inverter: ") + String(name) + ", SN: " + String(invSerial, HEX));

                    for(uint8_t j = 0; j < 4; j++) {
                        mEep->read(ADDR_INV_CH_NAME + (i * 4 * MAX_NAME_LENGTH) + j * MAX_NAME_LENGTH, iv->chName[j], MAX_NAME_LENGTH);
                    }
                }


                mMqttInterval += mSendInterval;
            }
        }

        mEep->read(ADDR_INV_MAX_RTRY, &mMaxRetransPerPyld);
        if(0 == mMaxRetransPerPyld)
            mMaxRetransPerPyld = DEF_MAX_RETRANS_PER_PYLD;

        // pinout
        mEep->read(ADDR_PINOUT,   &mSys->Radio.pinCs);
        mEep->read(ADDR_PINOUT+1, &mSys->Radio.pinCe);
        mEep->read(ADDR_PINOUT+2, &mSys->Radio.pinIrq);
        if(mSys->Radio.pinCs == mSys->Radio.pinCe) {
            mSys->Radio.pinCs  = RF24_CS_PIN;
            mSys->Radio.pinCe  = RF24_CE_PIN;
            mSys->Radio.pinIrq = RF24_IRQ_PIN;
        }


        // nrf24 amplifier power
        mEep->read(ADDR_RF24_AMP_PWR, &mSys->Radio.AmplifierPower);

        // serial console
        uint8_t tmp;
        mEep->read(ADDR_SER_INTERVAL, &mSerialInterval);
        mEep->read(ADDR_SER_ENABLE, &tmp);
        mSerialValues = (tmp == 0x01);
        mEep->read(ADDR_SER_DEBUG, &tmp);
        mSerialDebug = (tmp == 0x01);
        if(mSerialInterval < 1)
            mSerialInterval = 1;
        mSys->Radio.mSerialDebug = mSerialDebug;


        // mqtt
        uint8_t mqttAddr[MQTT_ADDR_LEN];
        uint16_t mqttPort;
        char mqttUser[MQTT_USER_LEN];
        char mqttPwd[MQTT_PWD_LEN];
        char mqttTopic[MQTT_TOPIC_LEN];
        mEep->read(ADDR_MQTT_ADDR,     mqttAddr,  MQTT_ADDR_LEN);
        mEep->read(ADDR_MQTT_USER,     mqttUser,  MQTT_USER_LEN);
        mEep->read(ADDR_MQTT_PWD,      mqttPwd,   MQTT_PWD_LEN);
        mEep->read(ADDR_MQTT_TOPIC,    mqttTopic, MQTT_TOPIC_LEN);
        //mEep->read(ADDR_MQTT_INTERVAL, &mMqttInterval);
        mEep->read(ADDR_MQTT_PORT,     &mqttPort);

        char addr[16] = {0};
        sprintf(addr, "%d.%d.%d.%d", mqttAddr[0], mqttAddr[1], mqttAddr[2], mqttAddr[3]);

        if(mqttAddr[0] > 0) {
            mMqttActive = true;
            if(mMqttInterval < 1)
                mMqttInterval = 10;
        }
        else
            mMqttInterval = 0xffff;

        if(0 == mqttPort)
            mqttPort = 1883;


        mMqtt.setup(addr, mqttTopic, mqttUser, mqttPwd, mqttPort);
        mMqttTicker = 0;

        mSerialTicker = 0;

        if(mqttAddr[0] > 0) {
            char topic[30];
            mMqtt.sendMsg("version", mVersion);
            for(uint8_t i = 0; i < MAX_NUM_INVERTERS; i ++) {
                iv = mSys->getInverterByPos(i);
                if(NULL != iv) {
                    for(uint8_t i = 0; i < 4; i++) {
                        if(0 != iv->chName[i][0]) {
                            snprintf(topic, 30, "%s/ch%d/%s", iv->name, i+1, "name");
                            mMqtt.sendMsg(topic, iv->chName[i]);
                            yield();
                        }
                    }
                }
            }
        }
    }
    else {
        DPRINTLN(DBG_DEBUG, F("CRC pos: ") + String(ADDR_SETTINGS_CRC));
        DPRINTLN(DBG_DEBUG, F("NXT pos: ") + String(ADDR_NEXT));
        DPRINTLN(DBG_INFO, F("Settings not valid, erasing ..."));
        eraseSettings();
        saveValues(false);
        delay(100);
        DPRINTLN(DBG_INFO, F("... restarting ..."));
        delay(100);
        ESP.restart();
    }

    mSys->setup();

    if(!mWifiSettingsValid)
        DPRINTLN(DBG_WARN, F("your settings are not valid! check [IP]/setup"));
    else {
        DPRINTLN(DBG_INFO, F("\n\n----------------------------------------"));
        DPRINTLN(DBG_INFO, F("Welcome to AHOY!"));
        DPRINT(DBG_INFO, F("\npoint your browser to http://"));
        if(mApActive)
            DBGPRINTLN(F("192.168.1.1"));
        else
            DBGPRINTLN(WiFi.localIP());
        DPRINTLN(DBG_INFO, F("to configure your device"));
        DPRINTLN(DBG_INFO, F("----------------------------------------\n"));
    }
}


//-----------------------------------------------------------------------------
void app::loop(void) {
    DPRINTLN(DBG_VERBOSE, F("app::loop"));
    Main::loop();

    mSys->Radio.loop();

    yield();

    if(checkTicker(&mRxTicker, 5)) {
        DPRINTLN(DBG_DEBUG, F("app_loops =") + String(app_loops));
        app_loops=0;
        DPRINT(DBG_DEBUG, F("a"));

        bool rxRdy = mSys->Radio.switchRxCh();

        if(!mSys->BufCtrl.empty()) {
            uint8_t len;
            packet_t *p = mSys->BufCtrl.getBack();

            if(mSys->Radio.checkPaketCrc(p->packet, &len, p->rxCh)) {
                // process buffer only on first occurrence
                if(mSerialDebug) {
                    DPRINT(DBG_DEBUG, "Received " + String(len) + " bytes channel " + String(p->rxCh) + ": ");
                    mSys->Radio.dumpBuf(NULL, p->packet, len);
                }
                mFrameCnt++;

                if(0 != len) {
                    Inverter<> *iv = mSys->findInverter(&p->packet[1]);
                    if(NULL != iv) {
                        uint8_t *pid = &p->packet[9];
                        if((*pid & 0x7F) < 5) {
                            memcpy(mPayload[iv->id].data[(*pid & 0x7F) - 1], &p->packet[10], len-11);
                            mPayload[iv->id].len[(*pid & 0x7F) - 1] = len-11;
                        }

                        if((*pid & 0x80) == 0x80) {
                            if((*pid & 0x7f) > mPayload[iv->id].maxPackId) {
                                mPayload[iv->id].maxPackId = (*pid & 0x7f);
                                if(*pid > 0x81)
                                    mLastPacketId = *pid;
                            }
                        }
                    }
                }
            }

            mSys->BufCtrl.popBack();
        }
        yield();


        if(rxRdy) {
            processPayload(true);
        }
    }

    if(mMqttActive)
        mMqtt.loop();

    if(checkTicker(&mTicker, 1000)) {
        if((++mMqttTicker >= mMqttInterval) && (mMqttInterval != 0xffff)) {
            mMqttTicker = 0;
            mMqtt.isConnected(true);
            char topic[30], val[10];
            for(uint8_t id = 0; id < mSys->getNumInverters(); id++) {
                Inverter<> *iv = mSys->getInverterByPos(id);
                if(NULL != iv) {
                    if(iv->isAvailable(mTimestamp)) {
                        for(uint8_t i = 0; i < iv->listLen; i++) {
                            snprintf(topic, 30, "%s/ch%d/%s", iv->name, iv->assign[i].ch, fields[iv->assign[i].fieldId]);
                            snprintf(val, 10, "%.3f", iv->getValue(i));
                            mMqtt.sendMsg(topic, val);
                            yield();
                        }
                    }
                }
            }
<<<<<<< HEAD
            snprintf(val, 10, "%ld", millis()/1000);
=======
            snprintf(val, 10, "%d", millis()/1000);
            sendMqttDiscoveryConfig();
>>>>>>> b7cfe3e6
            mMqtt.sendMsg("uptime", val);
        }

        if(mSerialValues) {
            if(++mSerialTicker >= mSerialInterval) {
                mSerialTicker = 0;
                char topic[30], val[10];
                for(uint8_t id = 0; id < mSys->getNumInverters(); id++) {
                    Inverter<> *iv = mSys->getInverterByPos(id);
                    if(NULL != iv) {
                        if(iv->isAvailable(mTimestamp)) {
                            for(uint8_t i = 0; i < iv->listLen; i++) {
                                if(0.0f != iv->getValue(i)) {
                                    snprintf(topic, 30, "%s/ch%d/%s", iv->name, iv->assign[i].ch, iv->getFieldName(i));
                                    snprintf(val, 10, "%.3f %s", iv->getValue(i), iv->getUnit(i));
                                    DPRINTLN(DBG_INFO, String(topic) + ": " + String(val));
                                }
                                yield();
                            }
                        }
                    }
                }
            }
        }

        if(++mSendTicker >= mSendInterval) {
            mSendTicker = 0;

            if(0 != mTimestamp) {
                if(mSerialDebug)
                    DPRINTLN(DBG_DEBUG, F("Free heap: 0x") + String(ESP.getFreeHeap(), HEX));

                if(!mSys->BufCtrl.empty()) {
                    if(mSerialDebug)
                        DPRINTLN(DBG_DEBUG, F("recbuf not empty! #") + String(mSys->BufCtrl.getFill()));
                }

                int8_t maxLoop = MAX_NUM_INVERTERS;
                Inverter<> *iv = mSys->getInverterByPos(mSendLastIvId);
                do {
                    if(NULL != iv)
                        mPayload[iv->id].requested = false;
                    mSendLastIvId = ((MAX_NUM_INVERTERS-1) == mSendLastIvId) ? 0 : mSendLastIvId + 1;
                    iv = mSys->getInverterByPos(mSendLastIvId);
                } while((NULL == iv) && ((maxLoop--) > 0));

                if(NULL != iv) {
                    if(!mPayload[iv->id].complete)
                        processPayload(false);

                    if(!mPayload[iv->id].complete) {
                        mRxFailed++;
                        if(mSerialDebug) {
                            DPRINT(DBG_INFO, F("Inverter #") + String(iv->id) + " ");
                            DPRINTLN(DBG_INFO, F("no Payload received! (retransmits: ") + String(mPayload[iv->id].retransmits) + ")");
                        }
                    }

                    // reset payload data
                    memset(mPayload[iv->id].len, 0, MAX_PAYLOAD_ENTRIES);
                    mPayload[iv->id].retransmits = 0;
                    mPayload[iv->id].maxPackId = 0;
                    mPayload[iv->id].complete  = false;
                    mPayload[iv->id].requested = true;
                    mPayload[iv->id].ts = mTimestamp;

                    yield();
                    if(mSerialDebug)
                        DPRINTLN(DBG_INFO, F("Requesting Inverter SN ") + String(iv->serial.u64, HEX));
                    mSys->Radio.sendTimePacket(iv->radioId.u64, mPayload[iv->id].ts);
                    mRxTicker = 0;
                }
            }
            else if(mSerialDebug)
                DPRINTLN(DBG_WARN, F("time not set, can't request inverter!"));
            yield();
        }
    }
}


//-----------------------------------------------------------------------------
void app::handleIntr(void) {
    DPRINTLN(DBG_VERBOSE, F("app::handleIntr"));
    mSys->Radio.handleIntr();
}


//-----------------------------------------------------------------------------
bool app::buildPayload(uint8_t id) {
    DPRINTLN(DBG_VERBOSE, F("app::buildPayload"));
    uint16_t crc = 0xffff, crcRcv = 0x0000;
    if(mPayload[id].maxPackId > MAX_PAYLOAD_ENTRIES)
        mPayload[id].maxPackId = MAX_PAYLOAD_ENTRIES;

    for(uint8_t i = 0; i < mPayload[id].maxPackId; i ++) {
        if(mPayload[id].len[i] > 0) {
            if(i == (mPayload[id].maxPackId-1)) {
                crc = crc16(mPayload[id].data[i], mPayload[id].len[i] - 2, crc);
                crcRcv = (mPayload[id].data[i][mPayload[id].len[i] - 2] << 8)
                    | (mPayload[id].data[i][mPayload[id].len[i] - 1]);
            }
            else
                crc = crc16(mPayload[id].data[i], mPayload[id].len[i], crc);
        }
        yield();
    }
    if(crc == crcRcv)
        return true;
    return false;
}


//-----------------------------------------------------------------------------
void app::processPayload(bool retransmit) {
    DPRINTLN(DBG_VERBOSE, F("app::processPayload"));
    for(uint8_t id = 0; id < mSys->getNumInverters(); id++) {
        Inverter<> *iv = mSys->getInverterByPos(id);
        if(NULL != iv) {
            if(!mPayload[iv->id].complete) {
                if(!buildPayload(iv->id)) {
                    if(mPayload[iv->id].requested) {
                        if(retransmit) {
                            if(mPayload[iv->id].retransmits < mMaxRetransPerPyld) {
                                mPayload[iv->id].retransmits++;
                                if(mPayload[iv->id].maxPackId != 0) {
                                    for(uint8_t i = 0; i < (mPayload[iv->id].maxPackId-1); i ++) {
                                        if(mPayload[iv->id].len[i] == 0) {
                                            if(mSerialDebug)
                                                DPRINTLN(DBG_ERROR, F("while retrieving data: Frame ") + String(i+1) + F(" missing: Request Retransmit"));
                                            mSys->Radio.sendCmdPacket(iv->radioId.u64, 0x15, (0x81+i), true);
                                            break; // only retransmit one frame per loop
                                        }
                                        yield();
                                    }
                                }
                                else {
                                    if(mSerialDebug)
                                        DPRINTLN(DBG_ERROR, F("while retrieving data: last frame missing: Request Retransmit"));
                                    if(0x00 != mLastPacketId)
                                        mSys->Radio.sendCmdPacket(iv->radioId.u64, 0x15, mLastPacketId, true);
                                    else
                                        mSys->Radio.sendTimePacket(iv->radioId.u64, mPayload[iv->id].ts);
                                }
                                mSys->Radio.switchRxCh(100);
                            }
                        }
                    }
                }
                else {
                    mPayload[iv->id].complete = true;
                    iv->ts = mPayload[iv->id].ts;
                    uint8_t payload[128] = {0};
                    uint8_t offs = 0;
                    for(uint8_t i = 0; i < (mPayload[iv->id].maxPackId); i ++) {
                        memcpy(&payload[offs], mPayload[iv->id].data[i], (mPayload[iv->id].len[i]));
                        offs += (mPayload[iv->id].len[i]);
                        yield();
                    }
                    offs-=2;
                    if(mSerialDebug) {
                        DPRINT(DBG_INFO, F("Payload (") + String(offs) + "): ");
                        mSys->Radio.dumpBuf(NULL, payload, offs);
                    }
                    mRxSuccess++;

                    for(uint8_t i = 0; i < iv->listLen; i++) {
                        iv->addValue(i, payload);
                        yield();
                    }
                    iv->doCalculations();
                }
            }
            yield();
        }
    }
}


//-----------------------------------------------------------------------------
void app::showIndex(void) {
    DPRINTLN(DBG_VERBOSE, F("app::showIndex"));
    String html = FPSTR(index_html);
    html.replace(F("{DEVICE}"), mDeviceName);
    html.replace(F("{VERSION}"), mVersion);
    html.replace(F("{TS}"), String(mSendInterval) + " ");
    html.replace(F("{JS_TS}"), String(mSendInterval * 1000));
    mWeb->send(200, "text/html", html);
}


//-----------------------------------------------------------------------------
void app::showSetup(void) {
    DPRINTLN(DBG_VERBOSE, F("app::showSetup"));
    // overrides same method in main.cpp

    String html = FPSTR(setup_html);
    html.replace(F("{SSID}"), mStationSsid);
    // PWD will be left at the default value (for protection)
    // -> the PWD will only be changed if it does not match the placeholder "{PWD}"

    html.replace(F("{DEVICE}"), String(mDeviceName));
    html.replace(F("{VERSION}"), String(mVersion));
    if(mApActive)
        html.replace(F("{IP}"), String(F("http://192.168.1.1")));
    else
        html.replace(F("{IP}"), ("http://" + String(WiFi.localIP().toString())));

    String inv;
    uint64_t invSerial;
    char name[MAX_NAME_LENGTH + 1] = {0};
    uint16_t modPwr[4];
    for(uint8_t i = 0; i < MAX_NUM_INVERTERS; i ++) {
        mEep->read(ADDR_INV_ADDR + (i * 8),               &invSerial);
        mEep->read(ADDR_INV_NAME + (i * MAX_NAME_LENGTH), name, MAX_NAME_LENGTH);
        mEep->read(ADDR_INV_CH_PWR + (i * 2 * 4), modPwr, 4);
        inv += F("<p class=\"subdes\">Inverter ") + String(i) + "</p>";

        inv += F("<label for=\"inv") + String(i) + F("Addr\">Address</label>");
        inv += F("<input type=\"text\" class=\"text\" name=\"inv") + String(i) + F("Addr\" value=\"");
        if(0ULL != invSerial)
            inv += String(invSerial, HEX);
        inv += F("\"/ maxlength=\"12\" onkeyup=\"checkSerial()\">");

        inv += F("<label for=\"inv") + String(i) + F("Name\">Name</label>");
        inv += F("<input type=\"text\" class=\"text\" name=\"inv") + String(i) + F("Name\" value=\"");
        inv += String(name);
        inv += F("\"/ maxlength=\"") + String(MAX_NAME_LENGTH) + "\">";

        inv += F("<label for=\"inv") + String(i) + F("ModPwr0\" name=\"lbl") + String(i);
        inv += F("ModPwr\">Max Module Power (Wp)</label>");
        for(uint8_t j = 0; j < 4; j++) {
            inv += F("<input type=\"text\" class=\"text sh\" name=\"inv") + String(i) + F("ModPwr") + String(j) + F("\" value=\"");
            inv += String(modPwr[j]);
            inv += F("\"/ maxlength=\"4\">");
        }
        inv += F("<br/><label for=\"inv") + String(i) + F("ModName0\" name=\"lbl") + String(i);
        inv += F("ModName\">Module Name</label>");
        for(uint8_t j = 0; j < 4; j++) {
            mEep->read(ADDR_INV_CH_NAME + (i * 4 * MAX_NAME_LENGTH) + j * MAX_NAME_LENGTH, name, MAX_NAME_LENGTH);
            inv += F("<input type=\"text\" class=\"text sh\" name=\"inv") + String(i) + F("ModName") + String(j) + F("\" value=\"");
            inv += String(name);
            inv += F("\"/ maxlength=\"") + String(MAX_NAME_LENGTH) + "\">";
        }
    }
    html.replace(F("{INVERTERS}"), String(inv));


    // pinout
    String pinout;
    for(uint8_t i = 0; i < 3; i++) {
        pinout += F("<label for=\"") + String(pinArgNames[i]) + "\">" + String(pinNames[i]) + F("</label>");
        pinout += F("<select name=\"") + String(pinArgNames[i]) + "\">";
        for(uint8_t j = 0; j <= 16; j++) {
            pinout += F("<option value=\"") + String(j) + "\"";
            switch(i) {
                default: if(j == mSys->Radio.pinCs)  pinout += F(" selected"); break;
                case 1:  if(j == mSys->Radio.pinCe)  pinout += F(" selected"); break;
                case 2:  if(j == mSys->Radio.pinIrq) pinout += F(" selected"); break;
            }
            pinout += ">" + String(wemosPins[j]) + F("</option>");
        }
        pinout += F("</select>");
    }
    html.replace(F("{PINOUT}"), String(pinout));


    // nrf24l01+
    String rf24;
    for(uint8_t i = 0; i <= 3; i++) {
        rf24 += F("<option value=\"") + String(i) + "\"";
        if(i == mSys->Radio.AmplifierPower)
            rf24 += F(" selected");
        rf24 += ">" + String(rf24AmpPower[i]) + F("</option>");
    }
    html.replace(F("{RF24}"), String(rf24));


    if(mSettingsValid) {
        html.replace(F("{INV_INTVL}"), String(mSendInterval));
        html.replace(F("{INV_RETRIES}"), String(mMaxRetransPerPyld));

        uint8_t tmp;
        mEep->read(ADDR_SER_ENABLE, &tmp);
        html.replace(F("{SER_INTVL}"), String(mSerialInterval));
        html.replace(F("{SER_VAL_CB}"), (tmp == 0x01) ? "checked" : "");
        mEep->read(ADDR_SER_DEBUG, &tmp);
        html.replace(F("{SER_DBG_CB}"), (tmp == 0x01) ? "checked" : "");

        uint8_t mqttAddr[MQTT_ADDR_LEN] = {0};
        uint16_t mqttPort;
        mEep->read(ADDR_MQTT_ADDR,     mqttAddr, MQTT_ADDR_LEN);
        mEep->read(ADDR_MQTT_PORT,     &mqttPort);

        char addr[16] = {0};
        sprintf(addr, "%d.%d.%d.%d", mqttAddr[0], mqttAddr[1], mqttAddr[2], mqttAddr[3]);
        html.replace(F("{MQTT_ADDR}"),  String(addr));
        html.replace(F("{MQTT_PORT}"),  String(mMqtt.getPort()));
        html.replace(F("{MQTT_USER}"),  String(mMqtt.getUser()));
        html.replace(F("{MQTT_PWD}"),   String(mMqtt.getPwd()));
        html.replace(F("{MQTT_TOPIC}"), String(mMqtt.getTopic()));
        html.replace(F("{MQTT_INTVL}"), String(mMqttInterval));
    }

    mWeb->send(200, F("text/html"), html);
}


//-----------------------------------------------------------------------------
void app::showSave(void) {
    DPRINTLN(DBG_VERBOSE, F("app::showSave"));
    saveValues(true);
}


//-----------------------------------------------------------------------------
void app::showErase() {
    DPRINTLN(DBG_VERBOSE, F("app::showErase"));
    eraseSettings();
    showReboot();
}


//-----------------------------------------------------------------------------
void app::showStatistics(void) {
    DPRINTLN(DBG_VERBOSE, F("app::showStatistics"));
    String content = F("Receive success: ") + String(mRxSuccess) + "\n";
    content += F("Receive fail: ") + String(mRxFailed) + "\n";
    content += F("Frames received: ") + String(mFrameCnt) + "\n";
    content += F("Send Cnt: ") + String(mSys->Radio.mSendCnt) + String("\n\n");

    Inverter<> *iv;
    for(uint8_t i = 0; i < MAX_NUM_INVERTERS; i++) {
        iv = mSys->getInverterByPos(i);
        if(NULL != iv) {
            bool avail = true;
            content += F("Inverter '") + String(iv->name) + F("' is ");
            if(!iv->isAvailable(mTimestamp)) {
                content += F("not ");
                avail = false;
            }
            content += F("available and is ");
            if(!iv->isProducing(mTimestamp))
                content += F("not ");
            content += F("producing\n");

            if(!avail) {
                if(iv->getLastTs() > 0)
                    content += F("-> last successful transmission: ") + getDateTimeStr(iv->getLastTs()) + "\n";
            }
        }
        else {
            content += F("Inverter ") + String(i) + F(" not (correctly) configured\n");
        }
    }

    if(!mSys->Radio.isChipConnected())
        content += F("WARNING! your NRF24 module can't be reached, check the wiring and pinout (<a href=\"/setup\">setup</a>)\n");

    if(mShowRebootRequest)
        content += F("INFO: reboot your ESP to apply all your configuration changes!\n");

    if(!mSettingsValid)
        content += F("INFO: your settings are invalid, please switch to <a href=\"/setup\">Setup</a> to correct this.\n");

    content += F("MQTT: ");
    if(!mMqtt.isConnected())
        content += F("not ");
    content += F("connected\n");

    mWeb->send(200, F("text/plain"), content);
}


//-----------------------------------------------------------------------------
void app::showHoymiles(void) {
    DPRINTLN(DBG_VERBOSE, F("app::showHoymiles"));
    String html = FPSTR(hoymiles_html);
    html.replace(F("{DEVICE}"), mDeviceName);
    html.replace(F("{VERSION}"), mVersion);
    html.replace(F("{TS}"), String(mSendInterval) + " ");
    html.replace(F("{JS_TS}"), String(mSendInterval * 1000));
    mWeb->send(200, F("text/html"), html);
}


//-----------------------------------------------------------------------------
void app::showFavicon(void) {
    DPRINTLN(DBG_VERBOSE, F("app::showFavicon"));
    static const char favicon_type[] PROGMEM = "image/x-icon";
    static const char favicon_content[] PROGMEM = FAVICON_PANEL_16;
    mWeb->send_P(200, favicon_type, favicon_content, sizeof(favicon_content));
}


//-----------------------------------------------------------------------------
void app::showLiveData(void) {
    DPRINTLN(DBG_VERBOSE, F("app::showLiveData"));
    String modHtml;
    for(uint8_t id = 0; id < mSys->getNumInverters(); id++) {
        Inverter<> *iv = mSys->getInverterByPos(id);
        if(NULL != iv) {
#ifdef LIVEDATA_VISUALIZED
            uint8_t modNum, pos;
            switch(iv->type) {
                default:
                case INV_TYPE_1CH: modNum = 1; break;
                case INV_TYPE_2CH: modNum = 2; break;
                case INV_TYPE_4CH: modNum = 4; break;
            }

            modHtml += F("<div class=\"iv\">"
                    "<div class=\"ch-iv\"><span class=\"head\">") + String(iv->name) + F("</span>");
            uint8_t list[] = {FLD_UAC, FLD_IAC, FLD_PAC, FLD_F, FLD_PCT, FLD_T, FLD_YT, FLD_YD, FLD_PDC, FLD_EFF};

            for(uint8_t fld = 0; fld < 10; fld++) {
                pos = (iv->getPosByChFld(CH0, list[fld]));
                if(0xff != pos) {
                    modHtml += F("<div class=\"subgrp\">");
                    modHtml += F("<span class=\"value\">") + String(iv->getValue(pos));
                    modHtml += F("<span class=\"unit\">") + String(iv->getUnit(pos)) + F("</span></span>");
                    modHtml += F("<span class=\"info\">") + String(iv->getFieldName(pos)) + F("</span>");
                    modHtml += F("</div>");
                }
            }
            modHtml += "</div>";

            for(uint8_t ch = 1; ch <= modNum; ch ++) {
                modHtml += F("<div class=\"ch\"><span class=\"head\">");
                if(iv->chName[ch-1][0] == 0)
                    modHtml += F("CHANNEL ") + String(ch);
                else
                    modHtml += String(iv->chName[ch-1]);
                modHtml += F("</span>");
                for(uint8_t j = 0; j < 6; j++) {
                    switch(j) {
                        default: pos = (iv->getPosByChFld(ch, FLD_UDC)); break;
                        case 1:  pos = (iv->getPosByChFld(ch, FLD_IDC)); break;
                        case 2:  pos = (iv->getPosByChFld(ch, FLD_PDC)); break;
                        case 3:  pos = (iv->getPosByChFld(ch, FLD_YD));  break;
                        case 4:  pos = (iv->getPosByChFld(ch, FLD_YT));  break;
                        case 5:  pos = (iv->getPosByChFld(ch, FLD_IRR));  break;
                    }
                    if(0xff != pos) {
                        modHtml += F("<span class=\"value\">") + String(iv->getValue(pos));
                        modHtml += F("<span class=\"unit\">") + String(iv->getUnit(pos)) + F("</span></span>");
                        modHtml += F("<span class=\"info\">") + String(iv->getFieldName(pos)) + F("</span>");
                    }
                }
                modHtml += "</div>";
                yield();
            }
            modHtml += F("<div class=\"ts\">Last received data requested at: ") + getDateTimeStr(iv->ts) + F("</div>");
            modHtml += F("</div>");
#else
            // dump all data to web frontend
            modHtml = F("<pre>");
            char topic[30], val[10];
            for(uint8_t i = 0; i < iv->listLen; i++) {
                snprintf(topic, 30, "%s/ch%d/%s", iv->name, iv->assign[i].ch, iv->getFieldName(i));
                snprintf(val, 10, "%.3f %s", iv->getValue(i), iv->getUnit(i));
                modHtml += String(topic) + ": " + String(val) + "\n";
            }
            modHtml += F("</pre>");
#endif
        }
    }
    mWeb->send(200, F("text/html"), modHtml);
}


//-----------------------------------------------------------------------------
void app::showJSON(void) {
    DPRINTLN(DBG_VERBOSE, F("app::showJSON"));
    String modJson;

    modJson = F("{\n");
    for(uint8_t id = 0; id < mSys->getNumInverters(); id++) {
        Inverter<> *iv = mSys->getInverterByPos(id);
        if(NULL != iv) {
            char topic[40], val[25];
            snprintf(topic, 30, "\"%s\": {\n", iv->name);
            modJson += String(topic);
            for(uint8_t i = 0; i < iv->listLen; i++) {
                snprintf(topic, 40, "\t\"ch%d/%s\"", iv->assign[i].ch, iv->getFieldName(i));
                snprintf(val, 25, "[%.3f, \"%s\"]", iv->getValue(i), iv->getUnit(i));
                modJson += String(topic) + ": " + String(val) + F(",\n");
            }
            modJson += F("\t\"last_msg\": \"") + getDateTimeStr(iv->ts) + F("\"\n\t},\n");
        }
    }
    modJson += F("\"json_ts\": \"") + String(getDateTimeStr(mTimestamp)) + F("\"\n}\n");

    // mWeb->send(200, F("text/json"), modJson);
    mWeb->send(200, F("application/json"), modJson); // the preferred content-type (https://stackoverflow.com/questions/22406077/what-is-the-exact-difference-between-content-type-text-json-and-application-jso)
}


//-----------------------------------------------------------------------------
void app::saveValues(bool webSend = true) {
    DPRINTLN(DBG_VERBOSE, F("app::saveValues"));
    Main::saveValues(false); // general configuration

    if(mWeb->args() > 0) {
        char *p;
        char buf[20] = {0};
        uint8_t i = 0;
        uint16_t interval;

        // inverter
        serial_u addr;
        for(uint8_t i = 0; i < MAX_NUM_INVERTERS; i ++) {
            // address
            mWeb->arg("inv" + String(i) + "Addr").toCharArray(buf, 20);
            if(strlen(buf) == 0)
                memset(buf, 0, 20);
            addr.u64 = Serial2u64(buf);
            mEep->write(ADDR_INV_ADDR + (i * 8), addr.u64);

            // name
            mWeb->arg("inv" + String(i) + "Name").toCharArray(buf, 20);
            mEep->write(ADDR_INV_NAME + (i * MAX_NAME_LENGTH), buf, MAX_NAME_LENGTH);

            // max channel power / name
            for(uint8_t j = 0; j < 4; j++) {
                uint16_t pwr = mWeb->arg("inv" + String(i) + "ModPwr" + String(j)).toInt();
                mEep->write(ADDR_INV_CH_PWR + (i * 2 * 4) + (j*2), pwr);
                memset(buf, 0, 20);
                mWeb->arg("inv" + String(i) + "ModName" + String(j)).toCharArray(buf, 20);
                mEep->write(ADDR_INV_CH_NAME + (i * 4 * MAX_NAME_LENGTH) + j * MAX_NAME_LENGTH, buf, MAX_NAME_LENGTH);
            }
        }

        interval = mWeb->arg("invInterval").toInt();
        mEep->write(ADDR_INV_INTERVAL, interval);
        i = mWeb->arg("invRetry").toInt();
        mEep->write(ADDR_INV_MAX_RTRY, i);


        // pinout
        for(uint8_t i = 0; i < 3; i ++) {
            uint8_t pin = mWeb->arg(String(pinArgNames[i])).toInt();
            mEep->write(ADDR_PINOUT + i, pin);
        }


        // nrf24 amplifier power
        mSys->Radio.AmplifierPower = mWeb->arg("rf24Power").toInt() & 0x03;
        mEep->write(ADDR_RF24_AMP_PWR, mSys->Radio.AmplifierPower);

        // mqtt
        uint8_t mqttAddr[MQTT_ADDR_LEN] = {0};
        uint16_t mqttPort;
        char mqttUser[MQTT_USER_LEN];
        char mqttPwd[MQTT_PWD_LEN];
        char mqttTopic[MQTT_TOPIC_LEN];
        mWeb->arg("mqttAddr").toCharArray(buf, 20);
        i = 0;
        p = strtok(buf, ".");
        while(NULL != p) {
            mqttAddr[i++] = atoi(p);
            p = strtok(NULL, ".");
        }
        mWeb->arg("mqttUser").toCharArray(mqttUser, MQTT_USER_LEN);
        mWeb->arg("mqttPwd").toCharArray(mqttPwd, MQTT_PWD_LEN);
        mWeb->arg("mqttTopic").toCharArray(mqttTopic, MQTT_TOPIC_LEN);
        //interval = mWeb->arg("mqttIntvl").toInt();
        mqttPort = mWeb->arg("mqttPort").toInt();
        mEep->write(ADDR_MQTT_ADDR, mqttAddr, MQTT_ADDR_LEN);
        mEep->write(ADDR_MQTT_PORT, mqttPort);
        mEep->write(ADDR_MQTT_USER, mqttUser, MQTT_USER_LEN);
        mEep->write(ADDR_MQTT_PWD,  mqttPwd,  MQTT_PWD_LEN);
        mEep->write(ADDR_MQTT_TOPIC, mqttTopic, MQTT_TOPIC_LEN);
        //mEep->write(ADDR_MQTT_INTERVAL, interval);


        // serial console
        bool tmp;
        interval = mWeb->arg("serIntvl").toInt();
        mEep->write(ADDR_SER_INTERVAL, interval);
        tmp = (mWeb->arg("serEn") == "on");
        mEep->write(ADDR_SER_ENABLE, (uint8_t)((tmp) ? 0x01 : 0x00));
        mSerialDebug = (mWeb->arg("serDbg") == "on");
        mEep->write(ADDR_SER_DEBUG, (uint8_t)((mSerialDebug) ? 0x01 : 0x00));
        DPRINT(DBG_INFO, "Serial debug is ");
        if(mSerialDebug) DPRINTLN(DBG_INFO, "on"); else DPRINTLN(DBG_INFO, "off");
        mSys->Radio.mSerialDebug = mSerialDebug;

        updateCrc();
        mEep->commit();
        if((mWeb->arg("reboot") == "on"))
            showReboot();
        else {
            mShowRebootRequest = true;
            mWeb->send(200, F("text/html"), F("<!doctype html><html><head><title>Setup saved</title><meta http-equiv=\"refresh\" content=\"1; URL=/setup\"></head><body>"
                "<p>saved</p></body></html>"));
        }
    }
    else {
        updateCrc();
        mEep->commit();
        mWeb->send(200, F("text/html"), F("<!doctype html><html><head><title>Error</title><meta http-equiv=\"refresh\" content=\"3; URL=/setup\"></head><body>"
            "<p>Error while saving</p></body></html>"));
    }
}


//-----------------------------------------------------------------------------
void app::updateCrc(void) {
    DPRINTLN(DBG_VERBOSE, F("app::updateCrc"));
    Main::updateCrc();

    uint16_t crc;
    crc = buildEEpCrc(ADDR_START_SETTINGS, ((ADDR_NEXT) - (ADDR_START_SETTINGS)));
    DPRINTLN(DBG_DEBUG, F("new CRC: ") + String(crc, HEX));
    mEep->write(ADDR_SETTINGS_CRC, crc);
}

void app::sendMqttDiscoveryConfig(void) {
    DPRINTLN(DBG_VERBOSE, F("app::sendMqttDiscoveryConfig"));

    char stateTopic[64], discoveryTopic[64], buffer[512], name[32], uniq_id[32];
    for(uint8_t id = 0; id < mSys->getNumInverters(); id++) {
        Inverter<> *iv = mSys->getInverterByPos(id);
        if(NULL != iv) {
            if(iv->isAvailable(mTimestamp) && mMqttConfigSendState[id] != true) {
                DynamicJsonDocument deviceDoc(128);
                deviceDoc["name"] = iv->name;
                deviceDoc["ids"] = String(iv->serial.u64, HEX);
                deviceDoc["cu"] = F("http://") + String(WiFi.localIP().toString());
                JsonObject deviceObj = deviceDoc.as<JsonObject>();
                DynamicJsonDocument doc(384);

                for(uint8_t i = 0; i < iv->listLen; i++) {
                    if (iv->assign[i].ch == CH0) {
                        snprintf(name, 32, "%s %s", iv->name, iv->getFieldName(i));
                    } else {
                        snprintf(name, 32, "%s CH%d %s", iv->name, iv->assign[i].ch, iv->getFieldName(i));
                    }
                    snprintf(stateTopic, 64, "%s/%s/ch%d/%s", mMqtt.getTopic(), iv->name, iv->assign[i].ch, iv->getFieldName(i));
                    snprintf(discoveryTopic, 64, "%s/sensor/%s/ch%d_%s/config", MQTT_DISCOVERY_PREFIX, iv->name, iv->assign[i].ch, iv->getFieldName(i));
                    snprintf(uniq_id, 32, "ch%d_%s", iv->assign[i].ch, iv->getFieldName(i));
                    const char* devCls = getFieldDeviceClass(iv->assign[i].fieldId);
                    const char* stateCls = getFieldStateClass(iv->assign[i].fieldId);

                    doc["name"] = name;
                    doc["stat_t"]  = stateTopic;
                    doc["unit_of_meas"] = iv->getUnit(i);
                    doc["uniq_id"] = String(iv->serial.u64, HEX) + "_" + uniq_id;
                    doc["dev"] = deviceObj;
                    doc["exp_aft"] = mMqttInterval + 5; // add 5 sec if connection is bad or ESP too slow
                    if (devCls != NULL) {
                        doc["dev_cla"] = devCls;
                    }
                    if (stateCls != NULL) {
                        doc["stat_cla"] = stateCls;
                    }

                    serializeJson(doc, buffer);
                    mMqtt.sendMsg2(discoveryTopic, buffer);
                    doc.clear();

                    yield();
                }

                mMqttConfigSendState[id] = true;
            }
        }
    }
}

const char* app::getFieldDeviceClass(uint8_t fieldId) {
    uint8_t pos = 0;
    for(; pos < DEVICE_CLS_ASSIGN_LIST_LEN; pos++) {
        if(deviceFieldAssignment[pos].fieldId == fieldId)
            break;
    }
    return (pos >= DEVICE_CLS_ASSIGN_LIST_LEN) ? NULL : deviceClasses[deviceFieldAssignment[pos].deviceClsId];
}

const char* app::getFieldStateClass(uint8_t fieldId) {
    uint8_t pos = 0;
    for(; pos < DEVICE_CLS_ASSIGN_LIST_LEN; pos++) {
        if(deviceFieldAssignment[pos].fieldId == fieldId)
            break;
    }
    return (pos >= DEVICE_CLS_ASSIGN_LIST_LEN) ? NULL : stateClasses[deviceFieldAssignment[pos].stateClsId];
}<|MERGE_RESOLUTION|>--- conflicted
+++ resolved
@@ -282,12 +282,8 @@
                     }
                 }
             }
-<<<<<<< HEAD
             snprintf(val, 10, "%ld", millis()/1000);
-=======
-            snprintf(val, 10, "%d", millis()/1000);
             sendMqttDiscoveryConfig();
->>>>>>> b7cfe3e6
             mMqtt.sendMsg("uptime", val);
         }
 
