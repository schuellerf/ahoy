--- conflicted
+++ resolved
@@ -34,11 +34,7 @@
 ### Optional Configuration before compilation
 
 - number of supported inverters (set to 3 by default) `config.h`
-<<<<<<< HEAD
 - DTU radio id `config.h` (default = 1234567801)
-=======
-- DTU radio id `hmRadio.h` (default = 1234567801
->>>>>>> 9eaf9ba6
 - unformated list in webbrowser `/livedata` `config.h`, `LIVEDATA_VISUALIZED`
 
 Alternativly, instead of modifying `config.h`, `config_override_example.h` can be copied to `config_override.h` and customized.
