import re
import os
import gzip

<<<<<<< HEAD
def convert2Header(inFile, compress):
    fileType = inFile.split(".")[1]
=======
from pathlib import Path

def convert2Header(inFile):
    fileType      = inFile.split(".")[1]
>>>>>>> 10d6fcc6
    define        = inFile.split(".")[0].upper()
    define2       = inFile.split(".")[1].upper()
    inFileVarName = inFile.replace(".", "_")
    print(inFile + ", compress: " + str(compress))

    if os.getcwd()[-4:] != "html":
        outName = "html/" + "h/" + inFileVarName + ".h"
        inFile  = "html/" + inFile
        Path("html/h").mkdir(exist_ok=True)
    else:
        outName = "h/" + inFileVarName + ".h"
        Path("h").mkdir(exist_ok=True)

    f = open(inFile, "r")
    data = f.read()
    f.close()

    if fileType == "html":
        if False == compress:
            data = data.replace('\n', '')
            data = re.sub(r"\>\s+\<", '><', data)           # whitespaces between xml tags
            data = re.sub(r"(\r\n|\r|\n)(\s+|\s?)", '', data)     # whitespaces inner javascript
        length = len(data)                              # get unescaped length
        if False == compress:
            data = re.sub(r"\"", '\\\"', data)          # escape quotation marks
    elif fileType == "js":
        #data = re.sub(r"(\r\n|\r|\n)(\s+|\s?)", '', data)     # whitespaces inner javascript
        #data = re.sub(r"\s?(\=|\!\=|\{|,)+\s?", r'\1', data) # whitespaces inner javascript
        length = len(data)                              # get unescaped length
        if False == compress:
            data = re.sub(r"\"", '\\\"', data)          # escape quotation marks
    else:
        data = data.replace('\n', '')
        data = re.sub(r"(\;|\}|\:|\{)\s+", r'\1', data) # whitespaces inner css
        length = len(data)                              # get unescaped length                           # get unescaped length

    f = open(outName, "w")
    f.write("#ifndef __{}_{}_H__\n".format(define, define2))
    f.write("#define __{}_{}_H__\n".format(define, define2))
    if compress:
        zipped = gzip.compress(bytes(data, 'utf-8'))
        zippedStr = ""
        for i in range(len(zipped)):
            zippedStr += "0x{:02x}".format(zipped[i]) #hex(zipped[i])
            if (i + 1) != len(zipped):
                zippedStr += ", "
            if (i + 1) % 16 == 0 and i != 0:
                zippedStr += "\n"
        f.write("#define {}_len {}\n".format(inFileVarName, len(zipped)))
        f.write("const uint8_t {}[] PROGMEM = {{\n{}}};\n".format(inFileVarName, zippedStr))
    else:
        f.write("const char {}[] PROGMEM = \"{}\";\n".format(inFileVarName, data))
        f.write("const uint32_t {}_len = {};\n".format(inFileVarName, length))
    f.write("#endif /*__{}_{}_H__*/\n".format(define, define2))
    f.close()

convert2Header("index.html", True)
convert2Header("setup.html", True)
convert2Header("visualization.html", False)
convert2Header("update.html", False)
convert2Header("style.css", True)
convert2Header("api.js", True)<|MERGE_RESOLUTION|>--- conflicted
+++ resolved
@@ -2,15 +2,10 @@
 import os
 import gzip
 
-<<<<<<< HEAD
+from pathlib import Path
+
 def convert2Header(inFile, compress):
     fileType = inFile.split(".")[1]
-=======
-from pathlib import Path
-
-def convert2Header(inFile):
-    fileType      = inFile.split(".")[1]
->>>>>>> 10d6fcc6
     define        = inFile.split(".")[0].upper()
     define2       = inFile.split(".")[1].upper()
     inFileVarName = inFile.replace(".", "_")
