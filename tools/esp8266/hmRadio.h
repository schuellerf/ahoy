#ifndef __RADIO_H__
#define __RADIO_H__

#include <RF24.h>
#include <RF24_config.h>
#include "crc.h"

//#define CHANNEL_HOP // switch between channels or use static channel to send

#define DEFAULT_RECV_CHANNEL    3
#define SPI_SPEED               1000000

#define DTU_RADIO_ID            ((uint64_t)0x1234567801ULL)
#define DUMMY_RADIO_ID          ((uint64_t)0xDEADBEEF01ULL)

<<<<<<< HEAD
#define RX_CHANNELS             5
#define RX_LOOP_CNT             400
=======
#define RX_LOOP_CNT             600
>>>>>>> e7d0e4ae

const char* const rf24AmpPower[] = {"MIN", "LOW", "HIGH", "MAX"};


//-----------------------------------------------------------------------------
// MACROS
//-----------------------------------------------------------------------------
#define CP_U32_LittleEndian(buf, v) ({ \
    uint8_t *b = buf; \
    b[0] = ((v >> 24) & 0xff); \
    b[1] = ((v >> 16) & 0xff); \
    b[2] = ((v >>  8) & 0xff); \
    b[3] = ((v      ) & 0xff); \
})

#define CP_U32_BigEndian(buf, v) ({ \
    uint8_t *b = buf; \
    b[3] = ((v >> 24) & 0xff); \
    b[2] = ((v >> 16) & 0xff); \
    b[1] = ((v >>  8) & 0xff); \
    b[0] = ((v      ) & 0xff); \
})

#define BIT_CNT(x)  ((x)<<3)


//-----------------------------------------------------------------------------
// HM Radio class
//-----------------------------------------------------------------------------
template <uint8_t CE_PIN, uint8_t CS_PIN, uint8_t IRQ_PIN, class BUFFER, uint64_t DTU_ID=DTU_RADIO_ID>
class HmRadio {
    public:
        HmRadio() : mNrf24(CE_PIN, CS_PIN, SPI_SPEED) {
            DPRINTLN(F("hmRadio.h : HmRadio():mNrf24(CE_PIN: ") + String(CE_PIN) + F(", CS_PIN: ") + String(CS_PIN) + F(", SPI_SPEED: ") + String(SPI_SPEED) + ")");
            mTxChLst[0] = 40;
            //mTxChIdx = 1;

            // Depending on the program, the module can work on 2403, 2423, 2440, 2461 or 2475MHz.
            // Channel List      2403, 2423, 2440, 2461, 2475MHz
            mRxChLst[0] = 03;
            mRxChLst[1] = 23;
<<<<<<< HEAD
            mRxChLst[2] = 40;
            mRxChLst[3] = 61;
            mRxChLst[4] = 75;
=======
            mRxChLst[2] = 61;
            mRxChLst[3] = 75;
            mRxChLst[4] = 40;
>>>>>>> e7d0e4ae
            mRxChIdx    = 0;
            mRxLoopCnt  = RX_LOOP_CNT;

            pinCs  = CS_PIN;
            pinCe  = CE_PIN;
            pinIrq = IRQ_PIN;

            AmplifierPower = 1;
            mSendCnt       = 0;

            mSerialDebug = false;
            mIrqRcvd     = false;
        }
        ~HmRadio() {}

        void setup(BUFFER *ctrl) {
            DPRINTLN(F("hmRadio.h:setup"));
            pinMode(pinIrq, INPUT_PULLUP);

            mBufCtrl = ctrl;

            mNrf24.begin(pinCe, pinCs);
            mNrf24.setRetries(0, 0);

            mNrf24.setChannel(DEFAULT_RECV_CHANNEL);
            mNrf24.setDataRate(RF24_250KBPS);
            mNrf24.disableCRC();
            mNrf24.setAutoAck(false);
            mNrf24.setPayloadSize(MAX_RF_PAYLOAD_SIZE);
            mNrf24.setAddressWidth(5);
            mNrf24.openReadingPipe(1, DTU_RADIO_ID);

            // enable only receiving interrupts
            mNrf24.maskIRQ(true, true, false);

            DPRINTLN(F("RF24 Amp Pwr: RF24_PA_") + String(rf24AmpPower[AmplifierPower]));
            mNrf24.setPALevel(AmplifierPower & 0x03);
            mNrf24.startListening();

            DPRINTLN(F("Radio Config:"));
            mNrf24.printPrettyDetails();

            mTxCh = getDefaultChannel();

            if(!mNrf24.isChipConnected()) {
                DPRINTLN(F("WARNING! your NRF24 module can't be reached, check the wiring"));
            }
        }

<<<<<<< HEAD
        void handleIntr(void) {
            DPRINTLN(F("hmRadio.h:handleIntr"));
            uint8_t pipe, len;
            packet_t *p;

=======
        void loop(void) {
>>>>>>> e7d0e4ae
            DISABLE_IRQ;
            if(mIrqRcvd) {
                mIrqRcvd = false;
                bool tx_ok, tx_fail, rx_ready;
                mNrf24.whatHappened(tx_ok, tx_fail, rx_ready); // resets the IRQ pin to HIGH
                RESTORE_IRQ;
                uint8_t pipe, len;
                packet_t *p;
                while(mNrf24.available(&pipe)) {
                    if(!mBufCtrl->full()) {
                        p = mBufCtrl->getFront();
                        p->rxCh = mRxChLst[mRxChIdx];
                        len = mNrf24.getPayloadSize();
                        if(len > MAX_RF_PAYLOAD_SIZE)
                            len = MAX_RF_PAYLOAD_SIZE;

                        mNrf24.read(p->packet, len);
                        mBufCtrl->pushFront(p);
                    }
                    else {
                        mNrf24.flush_rx(); // drop the packet
                        break;
                    }
                    yield();
                }
            }
            else
                RESTORE_IRQ;
        }

        void handleIntr(void) {
            mIrqRcvd = true;
        }

        uint8_t getDefaultChannel(void) {
            //DPRINTLN(F("hmRadio.h:getDefaultChannel"));
            return mTxChLst[0];
        }
        /*uint8_t getLastChannel(void) {
            return mTxChLst[mTxChIdx];
        }

        uint8_t getNxtChannel(void) {
            if(++mTxChIdx >= 4)
                mTxChIdx = 0;
            return mTxChLst[mTxChIdx];
        }*/

        void sendTimePacket(uint64_t invId, uint32_t ts) {
            DPRINTLN(F("hmRadio.h:sendTimePacket"));
            sendCmdPacket(invId, 0x15, 0x80, false);
            mTxBuf[10] = 0x0b; // cid
            mTxBuf[11] = 0x00;
            CP_U32_LittleEndian(&mTxBuf[12], ts);
            mTxBuf[19] = 0x05;

            uint16_t crc = crc16(&mTxBuf[10], 14);
            mTxBuf[24] = (crc >> 8) & 0xff;
            mTxBuf[25] = (crc     ) & 0xff;
            mTxBuf[26] = crc8(mTxBuf, 26);

            sendPacket(invId, mTxBuf, 27, true);
        }

        void sendCmdPacket(uint64_t invId, uint8_t mid, uint8_t pid, bool calcCrc = true) {
            DPRINTLN(F("hmRadio.h:sendCmdPacket"));
            memset(mTxBuf, 0, MAX_RF_PAYLOAD_SIZE);
            mTxBuf[0] = mid; // message id
            CP_U32_BigEndian(&mTxBuf[1], (invId  >> 8));
            CP_U32_BigEndian(&mTxBuf[5], (DTU_ID >> 8));
            mTxBuf[9]  = pid;
            if(calcCrc) {
                mTxBuf[10] = crc8(mTxBuf, 10);
                sendPacket(invId, mTxBuf, 11, false);
            }
        }

        bool checkPaketCrc(uint8_t buf[], uint8_t *len, uint8_t rxCh) {
            DPRINTLN(F("hmRadio.h:checkPaketCrc"));
            *len = (buf[0] >> 2);
            if(*len > (MAX_RF_PAYLOAD_SIZE - 2))
                *len = MAX_RF_PAYLOAD_SIZE - 2;
            for(uint8_t i = 1; i < (*len + 1); i++) {
                buf[i-1] = (buf[i] << 1) | (buf[i+1] >> 7);
            }

            uint8_t crc = crc8(buf, *len-1);
            bool valid  = (crc == buf[*len-1]);

            return valid;
        }

<<<<<<< HEAD
        bool switchRxCh(uint8_t addLoop = 0) {
            //DPRINTLN(F("hmRadio.h:switchRxCh"));
            //DPRINT(F("R"));
=======
        bool switchRxCh(uint16_t addLoop = 0) {
>>>>>>> e7d0e4ae
            mRxLoopCnt += addLoop;
            if(mRxLoopCnt != 0) {
                mRxLoopCnt--;
                DISABLE_IRQ;
                mNrf24.stopListening();
                mNrf24.setChannel(getRxNxtChannel());
                mNrf24.startListening();
                RESTORE_IRQ;
            }
            return (0 == mRxLoopCnt); // receive finished
        }

        void dumpBuf(const char *info, uint8_t buf[], uint8_t len) {
            //DPRINTLN(F("hmRadio.h:dumpBuf"));
            if(NULL != info)
                DPRINT(String(info));
            for(uint8_t i = 0; i < len; i++) {
                DHEX(buf[i]);
                DPRINT(" ");
            }
            DPRINTLN("");
        }

        bool isChipConnected(void) {
            DPRINTLN(F("hmRadio.h:isChipConnected"));
            return mNrf24.isChipConnected();
        }

        uint8_t pinCs;
        uint8_t pinCe;
        uint8_t pinIrq;

        uint8_t AmplifierPower;
        uint32_t mSendCnt;

        bool mSerialDebug;

    private:
        void sendPacket(uint64_t invId, uint8_t buf[], uint8_t len, bool clear=false) {
            DPRINTLN(F("hmRadio.h:sendPacket"));
            //DPRINTLN("sent packet: #" + String(mSendCnt));
            //dumpBuf("SEN ", buf, len);
            if(mSerialDebug) {
                DPRINT("Transmit " + String(len) + " | ");
                dumpBuf(NULL, buf, len);
            }

            DISABLE_IRQ;
            mNrf24.stopListening();

            if(clear) {
                mRxLoopCnt = RX_LOOP_CNT;
            }

            mTxCh = getDefaultChannel();
            mNrf24.setChannel(mTxCh);

            mNrf24.openWritingPipe(invId); // TODO: deprecated
            mNrf24.setCRCLength(RF24_CRC_16);
            mNrf24.enableDynamicPayloads();
            mNrf24.setAutoAck(true);
            mNrf24.setRetries(3, 15); // 3*250us and 15 loops -> 11.25ms

            mNrf24.write(buf, len);

            // Try to avoid zero payload acks (has no effect)
            mNrf24.openWritingPipe(DUMMY_RADIO_ID); // TODO: why dummy radio id?, deprecated

            mNrf24.setAutoAck(false);
            mNrf24.setRetries(0, 0);
            mNrf24.disableDynamicPayloads();
            mNrf24.setCRCLength(RF24_CRC_DISABLED);

            mRxChIdx = 0;
            mNrf24.setChannel(mRxChLst[mRxChIdx]);
            mNrf24.startListening();

            RESTORE_IRQ;
            mSendCnt++;
        }

        uint8_t getRxNxtChannel(void) {
<<<<<<< HEAD
            if(++mRxChIdx >= RX_CHANNELS)
=======
            if(++mRxChIdx >= 5)
>>>>>>> e7d0e4ae
                mRxChIdx = 0;
            return mRxChLst[mRxChIdx];
        }

        uint8_t mTxCh;
        uint8_t mTxChLst[1];
        //uint8_t mTxChIdx;

<<<<<<< HEAD
        uint8_t mRxChLst[RX_CHANNELS];
=======
        uint8_t mRxChLst[5];
>>>>>>> e7d0e4ae
        uint8_t mRxChIdx;
        uint16_t mRxLoopCnt;

        RF24 mNrf24;
        BUFFER *mBufCtrl;
        uint8_t mTxBuf[MAX_RF_PAYLOAD_SIZE];

        volatile bool mIrqRcvd;
};

#endif /*__RADIO_H__*/<|MERGE_RESOLUTION|>--- conflicted
+++ resolved
@@ -13,12 +13,9 @@
 #define DTU_RADIO_ID            ((uint64_t)0x1234567801ULL)
 #define DUMMY_RADIO_ID          ((uint64_t)0xDEADBEEF01ULL)
 
-<<<<<<< HEAD
 #define RX_CHANNELS             5
-#define RX_LOOP_CNT             400
-=======
 #define RX_LOOP_CNT             600
->>>>>>> e7d0e4ae
+
 
 const char* const rf24AmpPower[] = {"MIN", "LOW", "HIGH", "MAX"};
 
@@ -60,15 +57,9 @@
             // Channel List      2403, 2423, 2440, 2461, 2475MHz
             mRxChLst[0] = 03;
             mRxChLst[1] = 23;
-<<<<<<< HEAD
             mRxChLst[2] = 40;
             mRxChLst[3] = 61;
             mRxChLst[4] = 75;
-=======
-            mRxChLst[2] = 61;
-            mRxChLst[3] = 75;
-            mRxChLst[4] = 40;
->>>>>>> e7d0e4ae
             mRxChIdx    = 0;
             mRxLoopCnt  = RX_LOOP_CNT;
 
@@ -118,15 +109,7 @@
             }
         }
 
-<<<<<<< HEAD
-        void handleIntr(void) {
-            DPRINTLN(F("hmRadio.h:handleIntr"));
-            uint8_t pipe, len;
-            packet_t *p;
-
-=======
         void loop(void) {
->>>>>>> e7d0e4ae
             DISABLE_IRQ;
             if(mIrqRcvd) {
                 mIrqRcvd = false;
@@ -158,6 +141,7 @@
         }
 
         void handleIntr(void) {
+            DPRINTLN(F("hmRadio.h:handleIntr"));
             mIrqRcvd = true;
         }
 
@@ -219,13 +203,10 @@
             return valid;
         }
 
-<<<<<<< HEAD
         bool switchRxCh(uint8_t addLoop = 0) {
             //DPRINTLN(F("hmRadio.h:switchRxCh"));
             //DPRINT(F("R"));
-=======
-        bool switchRxCh(uint16_t addLoop = 0) {
->>>>>>> e7d0e4ae
+
             mRxLoopCnt += addLoop;
             if(mRxLoopCnt != 0) {
                 mRxLoopCnt--;
@@ -308,11 +289,8 @@
         }
 
         uint8_t getRxNxtChannel(void) {
-<<<<<<< HEAD
+
             if(++mRxChIdx >= RX_CHANNELS)
-=======
-            if(++mRxChIdx >= 5)
->>>>>>> e7d0e4ae
                 mRxChIdx = 0;
             return mRxChLst[mRxChIdx];
         }
@@ -321,11 +299,8 @@
         uint8_t mTxChLst[1];
         //uint8_t mTxChIdx;
 
-<<<<<<< HEAD
         uint8_t mRxChLst[RX_CHANNELS];
-=======
-        uint8_t mRxChLst[5];
->>>>>>> e7d0e4ae
+
         uint8_t mRxChIdx;
         uint16_t mRxLoopCnt;
 
