//-----------------------------------------------------------------------------
// 2022 Ahoy, https://www.mikrocontroller.net/topic/525778
// Creative Commons - http://creativecommons.org/licenses/by-nc-sa/3.0/de/
//-----------------------------------------------------------------------------

#ifndef __RADIO_H__
#define __RADIO_H__

#include "dbg.h"
#include <RF24.h>
#include <RF24_config.h>
#include "crc.h"

//#define CHANNEL_HOP // switch between channels or use static channel to send

#define DEFAULT_RECV_CHANNEL    3
#define SPI_SPEED               1000000

#define DTU_RADIO_ID            ((uint64_t)0x1234567801ULL)
#define DUMMY_RADIO_ID          ((uint64_t)0xDEADBEEF01ULL)

#define RF_CHANNELS             5
#define RF_LOOP_CNT             300


const char* const rf24AmpPower[] = {"MIN", "LOW", "HIGH", "MAX"};


//-----------------------------------------------------------------------------
// MACROS
//-----------------------------------------------------------------------------
#define CP_U32_LittleEndian(buf, v) ({ \
    uint8_t *b = buf; \
    b[0] = ((v >> 24) & 0xff); \
    b[1] = ((v >> 16) & 0xff); \
    b[2] = ((v >>  8) & 0xff); \
    b[3] = ((v      ) & 0xff); \
})

#define CP_U32_BigEndian(buf, v) ({ \
    uint8_t *b = buf; \
    b[3] = ((v >> 24) & 0xff); \
    b[2] = ((v >> 16) & 0xff); \
    b[1] = ((v >>  8) & 0xff); \
    b[0] = ((v      ) & 0xff); \
})

#define BIT_CNT(x)  ((x)<<3)


//-----------------------------------------------------------------------------
// HM Radio class
//-----------------------------------------------------------------------------
template <uint8_t CE_PIN, uint8_t CS_PIN, uint8_t IRQ_PIN, class BUFFER, uint64_t DTU_ID=DTU_RADIO_ID>
class HmRadio {
    public:
        HmRadio() : mNrf24(CE_PIN, CS_PIN, SPI_SPEED) {
            DPRINTLN(DBG_VERBOSE, F("hmRadio.h : HmRadio():mNrf24(CE_PIN: ") + String(CE_PIN) + F(", CS_PIN: ") + String(CS_PIN) + F(", SPI_SPEED: ") + String(SPI_SPEED) + ")");

            // Depending on the program, the module can work on 2403, 2423, 2440, 2461 or 2475MHz.
            // Channel List      2403, 2423, 2440, 2461, 2475MHz
            mRfChLst[0] = 03;
            mRfChLst[1] = 23;
            mRfChLst[2] = 40;
            mRfChLst[3] = 61;
            mRfChLst[4] = 75;

            mTxChIdx    = 2; // Start TX with 40
            mRxChIdx    = 0; // Start RX with 03
            mRxLoopCnt  = RF_LOOP_CNT;

            pinCs  = CS_PIN;
            pinCe  = CE_PIN;
            pinIrq = IRQ_PIN;

            AmplifierPower = 1;
            mSendCnt       = 0;

            mSerialDebug = false;
            mIrqRcvd     = false;
        }
        ~HmRadio() {}

        void setup(BUFFER *ctrl) {
            DPRINTLN(DBG_VERBOSE, F("hmRadio.h:setup"));
            pinMode(pinIrq, INPUT_PULLUP);

            mBufCtrl = ctrl;

            mNrf24.begin(pinCe, pinCs);
            mNrf24.setRetries(0, 0);

            mNrf24.setChannel(DEFAULT_RECV_CHANNEL);
            mNrf24.setDataRate(RF24_250KBPS);
            mNrf24.setCRCLength(RF24_CRC_16);
            mNrf24.setAutoAck(false);
            mNrf24.setPayloadSize(MAX_RF_PAYLOAD_SIZE);
            mNrf24.setAddressWidth(5);
            mNrf24.openReadingPipe(1, DTU_RADIO_ID);
            mNrf24.enableDynamicPayloads();

            // enable only receiving interrupts
            mNrf24.maskIRQ(true, true, false);

            DPRINTLN(DBG_INFO, F("RF24 Amp Pwr: RF24_PA_") + String(rf24AmpPower[AmplifierPower]));
            mNrf24.setPALevel(AmplifierPower & 0x03);
            mNrf24.startListening();

            DPRINTLN(DBG_INFO, F("Radio Config:"));
            mNrf24.printPrettyDetails();

            mTxCh = setDefaultChannels();

            if(!mNrf24.isChipConnected()) {
                DPRINTLN(DBG_WARN, F("WARNING! your NRF24 module can't be reached, check the wiring"));
            }
        }

        void loop(void) {
            DISABLE_IRQ;
            if(mIrqRcvd) {
                mIrqRcvd = false;
                bool tx_ok, tx_fail, rx_ready;
                mNrf24.whatHappened(tx_ok, tx_fail, rx_ready); // resets the IRQ pin to HIGH
                RESTORE_IRQ;
                uint8_t pipe, len;
                packet_t *p;
                while(mNrf24.available(&pipe)) {
                    if(!mBufCtrl->full()) {
                        p = mBufCtrl->getFront();
                        p->rxCh = mRfChLst[mRxChIdx];
                        len = mNrf24.getPayloadSize();
                        if(len > MAX_RF_PAYLOAD_SIZE)
                            len = MAX_RF_PAYLOAD_SIZE;

                        mNrf24.read(p->packet, len);
                        mBufCtrl->pushFront(p);
                    }
                    else {
                        mNrf24.flush_rx(); // drop the packet
                        break;
                    }
                    yield();
                }
            }
            else
                RESTORE_IRQ;
        }

        void handleIntr(void) {
            //DPRINTLN(DBG_VERBOSE, F("hmRadio.h:handleIntr"));
            mIrqRcvd = true;
        }

        uint8_t setDefaultChannels(void) {
            //DPRINTLN(DBG_VERBOSE, F("hmRadio.h:setDefaultChannels"));
            mTxChIdx    = 2; // Start TX with 40
            mRxChIdx    = 0; // Start RX with 03            
            return mRfChLst[mTxChIdx];
        }

<<<<<<< HEAD
        uint8_t getNxtChannel(void) {
            if(++mTxChIdx >= 4)
                mTxChIdx = 0;
            return mTxChLst[mTxChIdx];
        }*/

        void sendControlPacket(uint64_t invId, uint8_t cmd, uint16_t data) {
            DPRINTLN(DBG_VERBOSE, F("hmRadio.h:sendControlPacket"));
            // sendCmdPacket(invId, 0x51, 0x80, false); // 0x80 implementation as original DTU code
            sendCmdPacket(invId, 0x51, 0x81, false);
            int cnt = 0;
            mTxBuf[10] = cmd; // cmd --> 0x0b => Type_ActivePowerContr, 0 on, 1 off, 2 restart, 12 reactive power, 13 power factor
            mTxBuf[10 + (++cnt)] = 0x00;
            if (cmd == 11){
                // 4 bytes control data
                // Power Limit fix point 10 eg. 30 W --> 0d300 = 0x012c
                // -1 = 0xffff --> no limit
                if (data == 0xffff){
                    data &= 0xffff; // ToDo: unlimit value is needed and is inverter specific! --> get it via RF from inverter or via user interface
                } else {
                    data*= 10;
                }
                mTxBuf[10 + (++cnt)] = (data >> 8) & 0xff; // 0x01
                mTxBuf[10 + (++cnt)] = (data     ) & 0xff; // 0x2c
                // are these two bytes necessary? --> yes it seems so
                mTxBuf[10 + (++cnt)] = 0x00;
                mTxBuf[10 + (++cnt)] = 0x00;
            }
            // crc control data
            uint16_t crc = crc16(&mTxBuf[10], cnt+1);
            mTxBuf[10 + (++cnt)] = (crc >> 8) & 0xff;
            mTxBuf[10 + (++cnt)] = (crc     ) & 0xff;
            // crc over all
            cnt +=1;
            mTxBuf[10 + cnt] = crc8(mTxBuf, 10 + cnt);

            sendPacket(invId, mTxBuf, 10 + (++cnt), true);
        }

=======
>>>>>>> 375a1ca9
        void sendTimePacket(uint64_t invId, uint32_t ts) {
            //DPRINTLN(DBG_VERBOSE, F("hmRadio.h:sendTimePacket"));
            sendCmdPacket(invId, 0x15, 0x80, false);
            mTxBuf[10] = 0x0b; // cid
            mTxBuf[11] = 0x00;
            CP_U32_LittleEndian(&mTxBuf[12], ts);
            mTxBuf[19] = 0x05;

            uint16_t crc = crc16(&mTxBuf[10], 14);
            mTxBuf[24] = (crc >> 8) & 0xff;
            mTxBuf[25] = (crc     ) & 0xff;
            mTxBuf[26] = crc8(mTxBuf, 26);

            sendPacket(invId, mTxBuf, 27, true);
        }

        void sendCmdPacket(uint64_t invId, uint8_t mid, uint8_t pid, bool calcCrc = true) {
            //DPRINTLN(DBG_VERBOSE, F("hmRadio.h:sendCmdPacket"));
            memset(mTxBuf, 0, MAX_RF_PAYLOAD_SIZE);
            mTxBuf[0] = mid; // message id
            CP_U32_BigEndian(&mTxBuf[1], (invId  >> 8));
            CP_U32_BigEndian(&mTxBuf[5], (DTU_ID >> 8));
            mTxBuf[9]  = pid;
            if(calcCrc) {
                mTxBuf[10] = crc8(mTxBuf, 10);
                sendPacket(invId, mTxBuf, 11, false);
            }
        }

        bool checkPaketCrc(uint8_t buf[], uint8_t *len, uint8_t rxCh) {
            //DPRINTLN(DBG_VERBOSE, F("hmRadio.h:checkPaketCrc"));
            *len = (buf[0] >> 2);
            if(*len > (MAX_RF_PAYLOAD_SIZE - 2))
                *len = MAX_RF_PAYLOAD_SIZE - 2;
            for(uint8_t i = 1; i < (*len + 1); i++) {
                buf[i-1] = (buf[i] << 1) | (buf[i+1] >> 7);
            }

            uint8_t crc = crc8(buf, *len-1);
            bool valid  = (crc == buf[*len-1]);

            return valid;
        }

        bool switchRxCh(uint16_t addLoop = 0) {
            //DPRINTLN(DBG_VERBOSE, F("hmRadio.h:switchRxCh"));
            //DPRINTLN(DBG_VERBOSE, F("R"));

            mRxLoopCnt += addLoop;
            if(mRxLoopCnt != 0) {
                mRxLoopCnt--;
                DISABLE_IRQ;
                mNrf24.stopListening();
                mNrf24.setChannel(getRxNxtChannel());
                mNrf24.startListening();
                RESTORE_IRQ;
            }
            return (0 == mRxLoopCnt); // receive finished
        }

        void dumpBuf(const char *info, uint8_t buf[], uint8_t len) {
            //DPRINTLN(DBG_VERBOSE, F("hmRadio.h:dumpBuf"));
            if(NULL != info)
                DBGPRINT(String(info));
            for(uint8_t i = 0; i < len; i++) {
                DHEX(buf[i]);
                DBGPRINT(" ");
            }
            DBGPRINTLN("");
        }

        bool isChipConnected(void) {
            //DPRINTLN(DBG_VERBOSE, F("hmRadio.h:isChipConnected"));
            return mNrf24.isChipConnected();
        }

        uint8_t pinCs;
        uint8_t pinCe;
        uint8_t pinIrq;

        uint8_t AmplifierPower;
        uint32_t mSendCnt;

        bool mSerialDebug;

    private:
        void sendPacket(uint64_t invId, uint8_t buf[], uint8_t len, bool clear=false) {
            //DPRINTLN(DBG_VERBOSE, F("hmRadio.h:sendPacket"));
            //DPRINTLN(DBG_VERBOSE, "sent packet: #" + String(mSendCnt));
            //dumpBuf("SEN ", buf, len);
            if(mSerialDebug) {
                DPRINT(DBG_INFO, "TX " + String(len) + "B Ch" + String(mRfChLst[mTxChIdx]) + " | ");
                dumpBuf(NULL, buf, len);
            }

            DISABLE_IRQ;
            mNrf24.stopListening();

            if(clear)
                mRxLoopCnt = RF_LOOP_CNT;

            mNrf24.setChannel(mRfChLst[mTxChIdx]);
            mTxCh = getTxNxtChannel(); // switch channel for next packet
            mNrf24.openWritingPipe(invId); // TODO: deprecated
            mNrf24.setCRCLength(RF24_CRC_16);
            mNrf24.enableDynamicPayloads();
            mNrf24.setAutoAck(true);
            mNrf24.setRetries(3, 15); // 3*250us and 15 loops -> 11.25ms
            mNrf24.write(buf, len);

            // Try to avoid zero payload acks (has no effect)
            mNrf24.openWritingPipe(DUMMY_RADIO_ID); // TODO: why dummy radio id?, deprecated
            mRxChIdx = 0;
            mNrf24.setChannel(mRfChLst[mRxChIdx]);
            mNrf24.setAutoAck(false);
            mNrf24.setRetries(0, 0);
            mNrf24.disableDynamicPayloads();
            mNrf24.setCRCLength(RF24_CRC_DISABLED);
            mNrf24.startListening();

            RESTORE_IRQ;
            mSendCnt++;
        }

        uint8_t getTxNxtChannel(void) {

            if(++mTxChIdx >= RF_CHANNELS)
                mTxChIdx = 0;
            return mRfChLst[mTxChIdx];
        }

        uint8_t getRxNxtChannel(void) {

            if(++mRxChIdx >= RF_CHANNELS)
                mRxChIdx = 0;
            return mRfChLst[mRxChIdx];
        }

        uint8_t mTxCh;
        uint8_t mTxChIdx;

        uint8_t mRfChLst[RF_CHANNELS];
        
        uint8_t mRxChIdx;
        uint16_t mRxLoopCnt;

        RF24 mNrf24;
        BUFFER *mBufCtrl;
        uint8_t mTxBuf[MAX_RF_PAYLOAD_SIZE];

        volatile bool mIrqRcvd;
};

#endif /*__RADIO_H__*/<|MERGE_RESOLUTION|>--- conflicted
+++ resolved
@@ -158,13 +158,6 @@
             mRxChIdx    = 0; // Start RX with 03            
             return mRfChLst[mTxChIdx];
         }
-
-<<<<<<< HEAD
-        uint8_t getNxtChannel(void) {
-            if(++mTxChIdx >= 4)
-                mTxChIdx = 0;
-            return mTxChLst[mTxChIdx];
-        }*/
 
         void sendControlPacket(uint64_t invId, uint8_t cmd, uint16_t data) {
             DPRINTLN(DBG_VERBOSE, F("hmRadio.h:sendControlPacket"));
@@ -199,8 +192,6 @@
             sendPacket(invId, mTxBuf, 10 + (++cnt), true);
         }
 
-=======
->>>>>>> 375a1ca9
         void sendTimePacket(uint64_t invId, uint32_t ts) {
             //DPRINTLN(DBG_VERBOSE, F("hmRadio.h:sendTimePacket"));
             sendCmdPacket(invId, 0x15, 0x80, false);
