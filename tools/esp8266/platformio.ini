--- conflicted
+++ resolved
@@ -50,8 +50,6 @@
 framework = arduino
 board = nodemcuv2
 board_build.f_cpu = 80000000L
-<<<<<<< HEAD
-=======
 
 ; ;;;;; Possible Debug options ;;;;;;
 ; https://docs.platformio.org/en/latest/platforms/espressif8266.html#debug-level
@@ -68,7 +66,6 @@
 	time       ; Add timestamp with milliseconds for each new line
     ;log2file  ; Log data to a file “platformio-device-monitor-*.log” located in the current working directory
 upload_port = /dev/ttyUSB0
->>>>>>> 375a1ca9
 
 lib_deps = 
 	nrf24/RF24@1.4.2
