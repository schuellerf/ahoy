//-----------------------------------------------------------------------------
// 2022 Ahoy, https://www.mikrocontroller.net/topic/525778
// Creative Commons - http://creativecommons.org/licenses/by-nc-sa/3.0/de/
//-----------------------------------------------------------------------------

#ifndef __DEFINES_H__
#define __DEFINES_H__

#include "config.h"

//-------------------------------------
// PINOUT (Default, can be changed in setup)
//-------------------------------------
#define RF24_CS_PIN         15
#define RF24_CE_PIN         2
#define RF24_IRQ_PIN        0


//-------------------------------------
// VERSION
//-------------------------------------
#define VERSION_MAJOR       0
#define VERSION_MINOR       5
#define VERSION_PATCH       1


//-------------------------------------
typedef struct {
    uint8_t rxCh;
    uint8_t packet[MAX_RF_PAYLOAD_SIZE];
} packet_t;

// minimum serial interval
#define MIN_SERIAL_INTERVAL     5

// minimum send interval
#define MIN_SEND_INTERVAL       15

// minimum mqtt interval
#define MIN_MQTT_INTERVAL       60

//-------------------------------------
// EEPROM
//-------------------------------------
#define SSID_LEN            32
#define PWD_LEN             64
#define DEVNAME_LEN         16
#define CRC_LEN             2 // uint16_t

#define INV_ADDR_LEN        MAX_NUM_INVERTERS * 8                   // uint64_t
#define INV_NAME_LEN        MAX_NUM_INVERTERS * MAX_NAME_LENGTH     // char[]
#define INV_CH_CH_PWR_LEN   MAX_NUM_INVERTERS * 2 * 4               // uint16_t (4 channels)
#define INV_CH_CH_NAME_LEN  MAX_NUM_INVERTERS * MAX_NAME_LENGTH * 4 // (4 channels)
#define INV_INTERVAL_LEN    2                                       // uint16_t
#define INV_MAX_RTRY_LEN    1                                       // uint8_t
#define INV_PWR_LIM_LEN     MAX_NUM_INVERTERS * 2                   // uint16_t 

#define PINOUT_LEN          3 // 3 pins: CS, CE, IRQ

#define RF24_AMP_PWR_LEN    1

#define NTP_ADDR_LEN        32 // DNS Name
#define NTP_PORT_LEN        2 // uint16_t

#define MQTT_ADDR_LEN         32 // DNS Name
#define MQTT_USER_LEN         16
#define MQTT_PWD_LEN          32
#define MQTT_TOPIC_LEN        32
#define MQTT_INTERVAL_LEN     2 // uint16_t
#define MQTT_PORT_LEN         2 // uint16_t
#define MQTT_DISCOVERY_PREFIX "homeassistant"
#define MQTT_MAX_PACKET_SIZE  384

#define SER_ENABLE_LEN      1 // uint8_t
#define SER_DEBUG_LEN       1 // uint8_t
#define SER_INTERVAL_LEN    2 // uint16_t


#define ADDR_START          0
#define ADDR_SSID           ADDR_START
#define ADDR_PWD            ADDR_SSID          + SSID_LEN
#define ADDR_DEVNAME        ADDR_PWD           + PWD_LEN
#define ADDR_WIFI_CRC       ADDR_DEVNAME       + DEVNAME_LEN
#define ADDR_START_SETTINGS ADDR_WIFI_CRC      + CRC_LEN

#define ADDR_PINOUT         ADDR_START_SETTINGS

#define ADDR_RF24_AMP_PWR   ADDR_PINOUT        + PINOUT_LEN

#define ADDR_INV_ADDR       ADDR_RF24_AMP_PWR  + RF24_AMP_PWR_LEN
#define ADDR_INV_NAME       ADDR_INV_ADDR      + INV_ADDR_LEN
#define ADDR_INV_CH_PWR     ADDR_INV_NAME      + INV_NAME_LEN
#define ADDR_INV_CH_NAME    ADDR_INV_CH_PWR    + INV_CH_CH_PWR_LEN
#define ADDR_INV_INTERVAL   ADDR_INV_CH_NAME   + INV_CH_CH_NAME_LEN
#define ADDR_INV_MAX_RTRY   ADDR_INV_INTERVAL  + INV_INTERVAL_LEN
#define ADDR_INV_PWR_LIM    ADDR_INV_MAX_RTRY  + INV_MAX_RTRY_LEN

<<<<<<< HEAD
#define ADDR_NTP_ADDR       ADDR_INV_MAX_RTRY  + INV_MAX_RTRY_LEN
#define ADDR_NTP_PORT       ADDR_NTP_ADDR      + NTP_ADDR_LEN

#define ADDR_MQTT_ADDR      ADDR_NTP_PORT      + NTP_PORT_LEN
=======
#define ADDR_MQTT_ADDR      ADDR_INV_PWR_LIM   + INV_PWR_LIM_LEN
>>>>>>> f3e92824
#define ADDR_MQTT_USER      ADDR_MQTT_ADDR     + MQTT_ADDR_LEN
#define ADDR_MQTT_PWD       ADDR_MQTT_USER     + MQTT_USER_LEN
#define ADDR_MQTT_TOPIC     ADDR_MQTT_PWD      + MQTT_PWD_LEN
#define ADDR_MQTT_INTERVAL  ADDR_MQTT_TOPIC    + MQTT_TOPIC_LEN
#define ADDR_MQTT_PORT      ADDR_MQTT_INTERVAL + MQTT_INTERVAL_LEN

#define ADDR_SER_ENABLE     ADDR_MQTT_PORT     + MQTT_PORT_LEN
#define ADDR_SER_DEBUG      ADDR_SER_ENABLE    + SER_ENABLE_LEN
#define ADDR_SER_INTERVAL   ADDR_SER_DEBUG     + SER_DEBUG_LEN
#define ADDR_NEXT           ADDR_SER_INTERVAL  + SER_INTERVAL_LEN

// #define ADDR_SETTINGS_CRC   950
#define ADDR_SETTINGS_CRC   ADDR_NEXT + 2

#if(ADDR_SETTINGS_CRC <= ADDR_NEXT)
#pragma error "address overlap! (ADDR_SETTINGS_CRC="+ ADDR_SETTINGS_CRC +", ADDR_NEXT="+ ADDR_NEXT +")" 
#endif

#if(ADDR_SETTINGS_CRC >= 4096 - CRC_LEN)
#pragma error "EEPROM size exceeded! (ADDR_SETTINGS_CRC="+ ADDR_SETTINGS_CRC +", CRC_LEN="+ CRC_LEN +")" 
#pragma error "Configure less inverters? (MAX_NUM_INVERTERS=" + MAX_NUM_INVERTERS +")" 
#endif

#endif /*__DEFINES_H__*/<|MERGE_RESOLUTION|>--- conflicted
+++ resolved
@@ -95,14 +95,10 @@
 #define ADDR_INV_MAX_RTRY   ADDR_INV_INTERVAL  + INV_INTERVAL_LEN
 #define ADDR_INV_PWR_LIM    ADDR_INV_MAX_RTRY  + INV_MAX_RTRY_LEN
 
-<<<<<<< HEAD
 #define ADDR_NTP_ADDR       ADDR_INV_MAX_RTRY  + INV_MAX_RTRY_LEN
 #define ADDR_NTP_PORT       ADDR_NTP_ADDR      + NTP_ADDR_LEN
 
 #define ADDR_MQTT_ADDR      ADDR_NTP_PORT      + NTP_PORT_LEN
-=======
-#define ADDR_MQTT_ADDR      ADDR_INV_PWR_LIM   + INV_PWR_LIM_LEN
->>>>>>> f3e92824
 #define ADDR_MQTT_USER      ADDR_MQTT_ADDR     + MQTT_ADDR_LEN
 #define ADDR_MQTT_PWD       ADDR_MQTT_USER     + MQTT_USER_LEN
 #define ADDR_MQTT_TOPIC     ADDR_MQTT_PWD      + MQTT_PWD_LEN
