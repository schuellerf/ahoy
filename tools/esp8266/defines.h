//-----------------------------------------------------------------------------
// 2022 Ahoy, https://www.mikrocontroller.net/topic/525778
// Creative Commons - http://creativecommons.org/licenses/by-nc-sa/3.0/de/
//-----------------------------------------------------------------------------

#ifndef __DEFINES_H__
#define __DEFINES_H__

#include "config.h"

//-------------------------------------
// VERSION
//-------------------------------------
#define VERSION_MAJOR       0
#define VERSION_MINOR       5
<<<<<<< HEAD
#define VERSION_PATCH       21
=======
#define VERSION_PATCH       22
>>>>>>> 201af3a3


//-------------------------------------
typedef struct {
    uint8_t rxCh;
    uint8_t packet[MAX_RF_PAYLOAD_SIZE];
} packet_t;

typedef enum {
    InverterDevInform_Simple = 0,  // 0x00
    InverterDevInform_All    = 1,  // 0x01
    GridOnProFilePara        = 2,  // 0x02
    HardWareConfig           = 3,  // 0x03
    SimpleCalibrationPara    = 4,  // 0x04
    SystemConfigPara         = 5,  // 0x05
    RealTimeRunData_Debug    = 11, // 0x0b
    RealTimeRunData_Reality  = 12, // 0x0c
    RealTimeRunData_A_Phase  = 13, // 0x0d
    RealTimeRunData_B_Phase  = 14, // 0x0e
    RealTimeRunData_C_Phase  = 15, // 0x0f
    AlarmData                = 17, // 0x11, Alarm data - all unsent alarms
    AlarmUpdate              = 18, // 0x12, Alarm data - all pending alarms
    RecordData               = 19, // 0x13
    InternalData             = 20, // 0x14
    GetLossRate              = 21, // 0x15
    GetSelfCheckState        = 30, // 0x1e
    InitDataState            = 0xff
} InfoCmdType;

typedef enum {
    TurnOn                  = 0,  // 0x00
    TurnOff                 = 1,  // 0x01
    Restart                 = 2,  // 0x02
    Lock                    = 3,  // 0x03
    Unlock                  = 4,  // 0x04
    ActivePowerContr        = 11, // 0x0b
    ReactivePowerContr      = 12, // 0x0c
    PFSet                   = 13, // 0x0d
    CleanState_LockAndAlarm = 20, // 0x14
    SelfInspection          = 40, // 0x28, self-inspection of grid-connected protection files
    Init                    = 0xff
} DevControlCmdType;

typedef enum {
    AbsolutNonPersistent  = 0UL,    // 0x0000
    RelativNonPersistent  = 1UL,    // 0x0001
    AbsolutPersistent     = 256UL,  // 0x0100
    RelativPersistent     = 257UL   // 0x0101
} PowerLimitControlType;

#define MIN_SERIAL_INTERVAL     5
#define MIN_SEND_INTERVAL       15
#define MIN_MQTT_INTERVAL       60

//-------------------------------------
// EEPROM
//-------------------------------------
#define SSID_LEN                32
#define PWD_LEN                 64
#define DEVNAME_LEN             16
#define CRC_LEN                 2 // uint16_t
#define DISCLAIMER              1

#define INV_ADDR_LEN            MAX_NUM_INVERTERS * 8                   // uint64_t
#define INV_NAME_LEN            MAX_NUM_INVERTERS * MAX_NAME_LENGTH     // char[]
#define INV_CH_CH_PWR_LEN       MAX_NUM_INVERTERS * 2 * 4               // uint16_t (4 channels)
#define INV_CH_CH_NAME_LEN      MAX_NUM_INVERTERS * MAX_NAME_LENGTH * 4 // (4 channels)
#define INV_INTERVAL_LEN        2                                       // uint16_t
#define INV_MAX_RTRY_LEN        1                                       // uint8_t

#define CFG_SUN_LEN             9 // 2x float(4+4) + bool(1)

#define NTP_ADDR_LEN            32 // DNS Name

#define MQTT_ADDR_LEN           32 // DNS Name
#define MQTT_USER_LEN           16
#define MQTT_PWD_LEN            32
#define MQTT_TOPIC_LEN          32
#define MQTT_DISCOVERY_PREFIX   "homeassistant"
#define MQTT_MAX_PACKET_SIZE    384
#define MQTT_RECONNECT_DELAY    5000

#pragma pack(push)  // push current alignment to stack
#pragma pack(1)     // set alignment to 1 byte boundary
typedef struct {
    char broker[MQTT_ADDR_LEN];
    uint16_t port;
    char user[MQTT_USER_LEN];
    char pwd[MQTT_PWD_LEN];
    char topic[MQTT_TOPIC_LEN];
} mqttConfig_t;
#pragma pack(pop)   // restore original alignment from stack


typedef struct {
    char deviceName[DEVNAME_LEN];

    // wifi
    char stationSsid[SSID_LEN];
    char stationPwd[PWD_LEN];
} sysConfig_t;

#pragma pack(push)  // push current alignment to stack
#pragma pack(1)     // set alignment to 1 byte boundary
typedef struct {
    // nrf24
    uint16_t sendInterval;
    uint8_t maxRetransPerPyld;
    uint8_t pinCs;
    uint8_t pinCe;
    uint8_t pinIrq;
    uint8_t amplifierPower;

    // Disclaimer
    bool disclaimer;

    // ntp
    char ntpAddr[NTP_ADDR_LEN];
    uint16_t ntpPort;

    // mqtt
    mqttConfig_t mqtt;

    // sun
    float sunLat;
    float sunLon;
    bool sunDisNightCom; // disable night communication

    // serial
    uint16_t serialInterval;
    bool serialShowIv;
    bool serialDebug;
} config_t;
#pragma pack(pop)   // restore original alignment from stack

typedef struct {
    uint32_t rxFail;
    uint32_t rxFailNoAnser;
    uint32_t rxSuccess;
    uint32_t frmCnt;
} statistics_t;


#define CFG_MQTT_LEN            MQTT_ADDR_LEN + 2 + MQTT_USER_LEN + MQTT_PWD_LEN +MQTT_TOPIC_LEN
#define CFG_SYS_LEN             DEVNAME_LEN + SSID_LEN + PWD_LEN + 1
#define CFG_LEN                 7 + NTP_ADDR_LEN + 2 + CFG_MQTT_LEN + CFG_SUN_LEN + 4 + DISCLAIMER

#define ADDR_START              0
#define ADDR_CFG_SYS            ADDR_START
#define ADDR_WIFI_CRC           ADDR_CFG_SYS  + CFG_SYS_LEN
#define ADDR_START_SETTINGS     ADDR_WIFI_CRC + CRC_LEN

#define ADDR_CFG                ADDR_START_SETTINGS
#define ADDR_CFG_INVERTER       ADDR_CFG + CFG_LEN

#define ADDR_INV_ADDR           ADDR_CFG_INVERTER
#define ADDR_INV_NAME           ADDR_INV_ADDR      + INV_ADDR_LEN
#define ADDR_INV_CH_PWR         ADDR_INV_NAME      + INV_NAME_LEN
#define ADDR_INV_CH_NAME        ADDR_INV_CH_PWR    + INV_CH_CH_PWR_LEN
#define ADDR_INV_INTERVAL       ADDR_INV_CH_NAME   + INV_CH_CH_NAME_LEN
#define ADDR_INV_MAX_RTRY       ADDR_INV_INTERVAL  + INV_INTERVAL_LEN

#define ADDR_NEXT               ADDR_INV_MAX_RTRY   + INV_INTERVAL_LEN


#define ADDR_SETTINGS_CRC       ADDR_NEXT + 2

#if(ADDR_SETTINGS_CRC <= ADDR_NEXT)
#pragma error "address overlap! (ADDR_SETTINGS_CRC="+ ADDR_SETTINGS_CRC +", ADDR_NEXT="+ ADDR_NEXT +")"
#endif

#if(ADDR_SETTINGS_CRC >= 4096 - CRC_LEN)
#pragma error "EEPROM size exceeded! (ADDR_SETTINGS_CRC="+ ADDR_SETTINGS_CRC +", CRC_LEN="+ CRC_LEN +")"
#pragma error "Configure less inverters? (MAX_NUM_INVERTERS=" + MAX_NUM_INVERTERS +")"
#endif



#endif /*__DEFINES_H__*/<|MERGE_RESOLUTION|>--- conflicted
+++ resolved
@@ -13,11 +13,7 @@
 //-------------------------------------
 #define VERSION_MAJOR       0
 #define VERSION_MINOR       5
-<<<<<<< HEAD
-#define VERSION_PATCH       21
-=======
 #define VERSION_PATCH       22
->>>>>>> 201af3a3
 
 
 //-------------------------------------
