--- conflicted
+++ resolved
@@ -456,8 +456,12 @@
                 mCfg.nrf.pinCe             = obj[F("ce")];
                 mCfg.nrf.pinIrq            = obj[F("irq")];
                 mCfg.nrf.amplifierPower    = obj[F("pwr")];
-<<<<<<< HEAD
                 mCfg.nrf.enabled           = (bool) obj[F("en")];
+                if((obj[F("cs")] == obj[F("ce")])) {
+                    mCfg.nrf.pinCs  = DEF_CS_PIN;
+                    mCfg.nrf.pinCe  = DEF_CE_PIN;
+                    mCfg.nrf.pinIrq = DEF_IRQ_PIN;
+                }
             }
         }
 
@@ -472,13 +476,6 @@
                 mCfg.cmt.pinFcsb = obj[F("fcsb")];
                 mCfg.cmt.pinIrq  = obj[F("irq")];
                 mCfg.cmt.enabled = (bool) obj[F("en")];
-=======
-                if((obj[F("cs")] == obj[F("ce")])) {
-                    mCfg.nrf.pinCs  = DEF_CS_PIN;
-                    mCfg.nrf.pinCe  = DEF_CE_PIN;
-                    mCfg.nrf.pinIrq = DEF_IRQ_PIN;
-                }
->>>>>>> 25695fc3
             }
         }
 
