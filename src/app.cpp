//-----------------------------------------------------------------------------
// 2022 Ahoy, https://ahoydtu.de
// Creative Commons - http://creativecommons.org/licenses/by-nc-sa/3.0/de/
//-----------------------------------------------------------------------------

#if defined(ESP32) && defined(F)
#undef F
#define F(sl) (sl)
#endif

#include "app.h"
#include <ArduinoJson.h>
#include "utils/sun.h"

//-----------------------------------------------------------------------------
app::app() : ah::Scheduler() {
    mWeb = NULL;
}


//-----------------------------------------------------------------------------
void app::setup() {
    Serial.begin(115200);
    while (!Serial)
        yield();

    ah::Scheduler::setup();

    resetSystem();

    mSettings.setup();
    mSettings.getPtr(mConfig);
    DPRINTLN(DBG_INFO, F("Settings valid: ") + String((mSettings.getValid()) ? F("true") : F("false")));


    everySec(std::bind(&app::tickSecond, this));
    every(std::bind(&app::tickSend, this), mConfig->nrf.sendInterval);
    #if !defined(AP_ONLY)
        once(std::bind(&app::tickNtpUpdate), 2);
        if((mConfig->sun.lat) && (mConfig->sun.lon)) {
            mCalculatedTimezoneOffset = (int8_t)((mConfig->sun.lon >= 0 ? mConfig->sun.lon + 7.5 : mConfig->sun.lon - 7.5) / 15) * 3600;
            once(std::bind(&app::tickCalcSunrise, this), 5);
        }
    #endif

    mSys = new HmSystemType();
    mSys->enableDebug();
    mSys->setup(mConfig->nrf.amplifierPower, mConfig->nrf.pinIrq, mConfig->nrf.pinCe, mConfig->nrf.pinCs);
<<<<<<< HEAD
    mSys->addInverters(&mConfig->inst);

    #if !defined(AP_ONLY)
    mMqtt.setup(&mConfig->mqtt, mConfig->sys.deviceName, mVersion, mSys, &mTimestamp, &mSunrise, &mSunset);
    #endif

    mWifi.setup(mConfig, &mTimestamp);

    mPayload.setup(mSys);
    mPayload.enableSerialDebug(mConfig->serial.debug);
    #if !defined(AP_ONLY)
    if (mConfig->mqtt.broker[0] > 0) {
=======
    
    mWifi = new ahoywifi(mConfig);
    mWifi->setup(timeout, mSettings.getValid());

    if(mSys->Radio.isChipConnected())
    {
        mSys->addInverters(&mConfig->inst);

        mPayload.setup(mSys);
        mPayload.enableSerialDebug(mConfig->serial.debug);
    }
    else
    {
        DPRINTLN(DBG_WARN, F("WARNING! your NRF24 module can't be reached, check the wiring"));
    }

    // when WiFi is in client mode, then enable mqtt broker
    if (mConfig->mqtt.broker[0] > 0 && WiFi.getMode() == WIFI_STA) {
        mMqtt.setup(&mConfig->mqtt, mConfig->sys.deviceName, mVersion, mSys, &mUtcTimestamp, &mSunrise, &mSunset);
>>>>>>> 58fede74
        mPayload.addListener(std::bind(&PubMqttType::payloadEventListener, &mMqtt, std::placeholders::_1));
        everySec(std::bind(&PubMqttType::tickerSecond, &mMqtt));
        everyMin(std::bind(&PubMqttType::tickerMinute, &mMqtt));
        mMqtt.setSubscriptionCb(std::bind(&app::mqttSubRxCb, this, std::placeholders::_1));
    }
<<<<<<< HEAD
    #endif
=======

>>>>>>> 58fede74
    setupLed();

    mWeb = new web(this, mConfig, &mStat, mVersion);
    mWeb->setup();
    mWeb->setProtection(strlen(mConfig->sys.adminPwd) != 0);
    everySec(std::bind(&web::tickSecond, mWeb));

    // Plugins
    #if defined(ENA_NOKIA) || defined(ENA_SSD1306)
    mMonoDisplay.setup(mSys, &mTimestamp);
    mPayload.addListener(std::bind(&MonoDisplayType::payloadEventListener, &mMonoDisplay, std::placeholders::_1));
    everySec(std::bind(&MonoDisplayType::tickerSecond, &mMonoDisplay));
    #endif

    mPubSerial.setup(mConfig, mSys, &mTimestamp);
    every(std::bind(&PubSerialType::tick, &mPubSerial), mConfig->serial.interval);
}

//-----------------------------------------------------------------------------
void app::loop(void) {
    DPRINTLN(DBG_VERBOSE, F("app::loop"));

    ah::Scheduler::loop();

    #if !defined(AP_ONLY)
    mWifi.loop();
    #endif

    mWeb->loop();

    if (mFlagSendDiscoveryConfig) {
        mFlagSendDiscoveryConfig = false;
        mMqtt.sendMqttDiscoveryConfig(mConfig->mqtt.topic);
    }

    mSys->Radio.loop();

    yield();

    if (ah::checkTicker(&mRxTicker, 5)) {
        bool rxRdy = mSys->Radio.switchRxCh();

        if (!mSys->BufCtrl.empty()) {
            uint8_t len;
            packet_t *p = mSys->BufCtrl.getBack();

            if (mSys->Radio.checkPaketCrc(p->packet, &len, p->rxCh)) {
                if (mConfig->serial.debug) {
                    DPRINT(DBG_INFO, "RX " + String(len) + "B Ch" + String(p->rxCh) + " | ");
                    mSys->Radio.dumpBuf(NULL, p->packet, len);
                }
                mStat.frmCnt++;

                if (0 != len)
                    mPayload.add(p, len);
            }
            mSys->BufCtrl.popBack();
        }
        yield();

        if (rxRdy)
            mPayload.process(true, mConfig->nrf.maxRetransPerPyld, &mStat);
    }

    mMqtt.loop();
}

//-----------------------------------------------------------------------------
void app::tickNtpUpdate(void) {
    uint32_t nxtTrig = 5;  // default: check again in 5 sec
    if (mWifi.getNtpTime())
        nxtTrig = 43200;    // check again in 12 h
    once(std::bind(&app::tickNtpUpdate, this), nxtTrig);
}


//-----------------------------------------------------------------------------
void app::tickCalcSunrise(void) {
    if (0 == mTimestamp) {
        once(std::bind(&app::tickCalcSunrise, this), 5); // check again in 5 secs
        return;
    }
    ah::calculateSunriseSunset(mTimestamp, mCalculatedTimezoneOffset, mConfig->sun.lat, mConfig->sun.lon, &mSunrise, &mSunset);

    uint32_t nxtTrig = mTimestamp - ((mTimestamp + 1000) % 86400) + 86400; // next midnight
    onceAt(std::bind(&app::tickCalcSunrise, this), nxtTrig);
    if (mConfig->mqtt.broker[0] > 0) {
        once(std::bind(&PubMqttType::tickerSun, &mMqtt), 1);
        onceAt(std::bind(&PubMqttType::tickSunset, &mMqtt), mSunset);
    }
}

//-----------------------------------------------------------------------------
void app::tickSend(void) {
    if(!mSys->Radio.isChipConnected()) {
        DPRINTLN(DBG_WARN, "NRF24 not connected!");
        return;
    }
    if ((mTimestamp > 0) && (!mConfig->sun.disNightCom || (mTimestamp >= mSunrise && mTimestamp <= mSunset))) {  // Timestamp is set and (inverter communication only during the day if the option is activated and sunrise/sunset is set)
        if (!mSys->BufCtrl.empty()) {
            if (mConfig->serial.debug)
                DPRINTLN(DBG_DEBUG, F("recbuf not empty! #") + String(mSys->BufCtrl.getFill()));
        }

        int8_t maxLoop = MAX_NUM_INVERTERS;
        Inverter<> *iv = mSys->getInverterByPos(mSendLastIvId);
        do {
            mSendLastIvId = ((MAX_NUM_INVERTERS - 1) == mSendLastIvId) ? 0 : mSendLastIvId + 1;
            iv = mSys->getInverterByPos(mSendLastIvId);
        } while ((NULL == iv) && ((maxLoop--) > 0));

        if (NULL != iv) {
            if (!mPayload.isComplete(iv))
                mPayload.process(false, mConfig->nrf.maxRetransPerPyld, &mStat);

            if (!mPayload.isComplete(iv)) {
                if (0 == mPayload.getMaxPacketId(iv))
                    mStat.rxFailNoAnser++;
                else
                    mStat.rxFail++;

                iv->setQueuedCmdFinished();  // command failed
                if (mConfig->serial.debug)
                    DPRINTLN(DBG_INFO, F("enqueued cmd failed/timeout"));
                if (mConfig->serial.debug) {
                    DPRINT(DBG_INFO, F("(#") + String(iv->id) + ") ");
                    DPRINTLN(DBG_INFO, F("no Payload received! (retransmits: ") + String(mPayload.getRetransmits(iv)) + ")");
                }
            }

            mPayload.reset(iv, mTimestamp);
            mPayload.request(iv);

            yield();
            if (mConfig->serial.debug) {
                DPRINTLN(DBG_DEBUG, F("app:loop WiFi WiFi.status ") + String(WiFi.status()));
                DPRINTLN(DBG_INFO, F("(#") + String(iv->id) + F(") Requesting Inv SN ") + String(iv->config->serial.u64, HEX));
            }

            if (iv->devControlRequest) {
                if (mConfig->serial.debug)
                    DPRINTLN(DBG_INFO, F("(#") + String(iv->id) + F(") Devcontrol request ") + String(iv->devControlCmd) + F(" power limit ") + String(iv->powerLimit[0]));
                mSys->Radio.sendControlPacket(iv->radioId.u64, iv->devControlCmd, iv->powerLimit);
                mPayload.setTxCmd(iv, iv->devControlCmd);
                iv->clearCmdQueue();
                iv->enqueCommand<InfoCommand>(SystemConfigPara);
            } else {
                uint8_t cmd = iv->getQueuedCmd();
                DPRINTLN(DBG_INFO, F("(#") + String(iv->id) + F(") sendTimePacket"));
                mSys->Radio.sendTimePacket(iv->radioId.u64, cmd, mPayload.getTs(iv), iv->alarmMesIndex);
                mPayload.setTxCmd(iv, cmd);
                mRxTicker = 0;
            }
        }
    } else {
        if (mConfig->serial.debug)
            DPRINTLN(DBG_WARN, F("Time not set or it is night time, therefore no communication to the inverter!"));
    }
    yield();

    updateLed();
}

//-----------------------------------------------------------------------------
void app::handleIntr(void) {
    DPRINTLN(DBG_VERBOSE, F("app::handleIntr"));
    mSys->Radio.handleIntr();
}

//-----------------------------------------------------------------------------
void app::scanAvailNetworks(void) {
    mWifi.scanAvailNetworks();
}

//-----------------------------------------------------------------------------
void app::getAvailNetworks(JsonObject obj) {
    mWifi.getAvailNetworks(obj);
}


//-----------------------------------------------------------------------------
void app::resetSystem(void) {
    snprintf(mVersion, 12, "%d.%d.%d", VERSION_MAJOR, VERSION_MINOR, VERSION_PATCH);

    mShouldReboot = false;
    mUpdateNtp = false;
    mFlagSendDiscoveryConfig = false;

#ifdef AP_ONLY
    mTimestamp = 1;
#else
    mTimestamp = 0;
#endif

    mSunrise = 0;
    mSunset  = 0;

    mRxTicker = 0;

    mSendLastIvId = 0;
    mShowRebootRequest = false;

    memset(&mStat, 0, sizeof(statistics_t));
}

//-----------------------------------------------------------------------------
void app::mqttSubRxCb(JsonObject obj) {
    if(NULL != mWeb)
        mWeb->apiCtrlRequest(obj);
}

//-----------------------------------------------------------------------------
void app::setupLed(void) {
    /** LED connection diagram
     *          \\
     * PIN ---- |<----- 3.3V
     *
     * */
    if(mConfig->led.led0 != 0xff) {
        pinMode(mConfig->led.led0, OUTPUT);
        digitalWrite(mConfig->led.led0, HIGH); // LED off
    }
    if(mConfig->led.led1 != 0xff) {
        pinMode(mConfig->led.led1, OUTPUT);
        digitalWrite(mConfig->led.led1, HIGH); // LED off
    }
}

//-----------------------------------------------------------------------------
void app::updateLed(void) {
    if(mConfig->led.led0 != 0xff) {
        Inverter<> *iv = mSys->getInverterByPos(0);
        if (NULL != iv) {
            record_t<> *rec = iv->getRecordStruct(RealTimeRunData_Debug);
            if(iv->isProducing(mTimestamp, rec))
                digitalWrite(mConfig->led.led0, LOW); // LED on
            else
                digitalWrite(mConfig->led.led0, HIGH); // LED off
        }
    }
}<|MERGE_RESOLUTION|>--- conflicted
+++ resolved
@@ -36,7 +36,7 @@
     everySec(std::bind(&app::tickSecond, this));
     every(std::bind(&app::tickSend, this), mConfig->nrf.sendInterval);
     #if !defined(AP_ONLY)
-        once(std::bind(&app::tickNtpUpdate), 2);
+        once(std::bind(&app::tickNtpUpdate, this), 2);
         if((mConfig->sun.lat) && (mConfig->sun.lon)) {
             mCalculatedTimezoneOffset = (int8_t)((mConfig->sun.lon >= 0 ? mConfig->sun.lon + 7.5 : mConfig->sun.lon - 7.5) / 15) * 3600;
             once(std::bind(&app::tickCalcSunrise, this), 5);
@@ -46,8 +46,6 @@
     mSys = new HmSystemType();
     mSys->enableDebug();
     mSys->setup(mConfig->nrf.amplifierPower, mConfig->nrf.pinIrq, mConfig->nrf.pinCe, mConfig->nrf.pinCs);
-<<<<<<< HEAD
-    mSys->addInverters(&mConfig->inst);
 
     #if !defined(AP_ONLY)
     mMqtt.setup(&mConfig->mqtt, mConfig->sys.deviceName, mVersion, mSys, &mTimestamp, &mSunrise, &mSunset);
@@ -55,41 +53,23 @@
 
     mWifi.setup(mConfig, &mTimestamp);
 
-    mPayload.setup(mSys);
-    mPayload.enableSerialDebug(mConfig->serial.debug);
-    #if !defined(AP_ONLY)
-    if (mConfig->mqtt.broker[0] > 0) {
-=======
-    
-    mWifi = new ahoywifi(mConfig);
-    mWifi->setup(timeout, mSettings.getValid());
-
-    if(mSys->Radio.isChipConnected())
-    {
+    if(mSys->Radio.isChipConnected()) {
         mSys->addInverters(&mConfig->inst);
-
         mPayload.setup(mSys);
         mPayload.enableSerialDebug(mConfig->serial.debug);
     }
     else
-    {
         DPRINTLN(DBG_WARN, F("WARNING! your NRF24 module can't be reached, check the wiring"));
-    }
 
     // when WiFi is in client mode, then enable mqtt broker
-    if (mConfig->mqtt.broker[0] > 0 && WiFi.getMode() == WIFI_STA) {
-        mMqtt.setup(&mConfig->mqtt, mConfig->sys.deviceName, mVersion, mSys, &mUtcTimestamp, &mSunrise, &mSunset);
->>>>>>> 58fede74
+    if ((mConfig->mqtt.broker[0] > 0) && (WiFi.getMode() == WIFI_STA)) {
+        mMqtt.setup(&mConfig->mqtt, mConfig->sys.deviceName, mVersion, mSys, &mTimestamp, &mSunrise, &mSunset);
         mPayload.addListener(std::bind(&PubMqttType::payloadEventListener, &mMqtt, std::placeholders::_1));
         everySec(std::bind(&PubMqttType::tickerSecond, &mMqtt));
         everyMin(std::bind(&PubMqttType::tickerMinute, &mMqtt));
         mMqtt.setSubscriptionCb(std::bind(&app::mqttSubRxCb, this, std::placeholders::_1));
     }
-<<<<<<< HEAD
-    #endif
-=======
-
->>>>>>> 58fede74
+
     setupLed();
 
     mWeb = new web(this, mConfig, &mStat, mVersion);
