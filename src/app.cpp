--- conflicted
+++ resolved
@@ -59,8 +59,8 @@
 
         mMiPayload.setup(this, &mSys, &mNrfRadio, &mStat, mConfig->nrf.maxRetransPerPyld, &mTimestamp);
         mMiPayload.enableSerialDebug(mConfig->serial.debug);
-
-<<<<<<< HEAD
+    mMiPayload.addPayloadListener(std::bind(&app::payloadEventListener, this, std::placeholders::_1));
+
     if(!mNrfRadio.isChipConnected())
             DPRINTLN(DBG_WARN, F("WARNING! your NRF24 module can't be reached, check the wiring"));
     }
@@ -69,11 +69,6 @@
         mHmsPayload.enableSerialDebug(mConfig->serial.debug);
         mHmsPayload.addPayloadListener(std::bind(&app::payloadEventListener, this, std::placeholders::_1));
     //}
-=======
-    mMiPayload.setup(this, &mSys, &mStat, mConfig->nrf.maxRetransPerPyld, &mTimestamp);
-    mMiPayload.enableSerialDebug(mConfig->serial.debug);
-    mMiPayload.addPayloadListener(std::bind(&app::payloadEventListener, this, std::placeholders::_1));
->>>>>>> 15ec6a06
 
     /*DBGPRINTLN("--- after payload");
     DBGPRINTLN(String(ESP.getFreeHeap()));
@@ -487,6 +482,6 @@
             digitalWrite(mConfig->led.led1, led_on);
         } else {
             digitalWrite(mConfig->led.led1, led_off);
-        }
+}
     }
 }