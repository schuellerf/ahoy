//-----------------------------------------------------------------------------
// 2022 Ahoy, https://ahoydtu.de
// Creative Commons - http://creativecommons.org/licenses/by-nc-sa/3.0/de/
//-----------------------------------------------------------------------------

#if defined(ESP32) && defined(F)
#undef F
#define F(sl) (sl)
#endif

#include "app.h"
#include <ArduinoJson.h>
#include "utils/sun.h"

//-----------------------------------------------------------------------------
app::app() : ah::Scheduler() {
    mWeb = NULL;
}


//-----------------------------------------------------------------------------
void app::setup(uint32_t timeout) {
    Serial.begin(115200);
    while (!Serial)
        yield();

    addListener(EVERY_SEC, std::bind(&app::uptimeTick, this));
    addListener(EVERY_MIN, std::bind(&app::minuteTick, this));
    addListener(EVERY_12H, std::bind(&app::ntpUpdateTick, this));

    resetSystem();

    mSettings.setup();
    mSettings.getPtr(mConfig);
    DPRINTLN(DBG_INFO, F("Settings valid: ") + String((mSettings.getValid()) ? F("true") : F("false")));

    mSys = new HmSystemType();
    mSys->enableDebug();
    mSys->setup(mConfig->nrf.amplifierPower, mConfig->nrf.pinIrq, mConfig->nrf.pinCe, mConfig->nrf.pinCs);

<<<<<<< HEAD
    if(mSys->Radio.isChipConnected())
    {
        mSys->addInverters(&mConfig->inst);

        mPayload.setup(mSys);
        mPayload.enableSerialDebug(mConfig->serial.debug);
    }
    else
    {
        DPRINTLN(DBG_WARN, F("WARNING! your NRF24 module can't be reached, check the wiring"));
    }

    // when WiFi is in client mode, then enable mqtt broker
    if (mConfig->mqtt.broker[0] > 0 && WiFi.getMode() == WIFI_STA) {
        mMqtt.setup(&mConfig->mqtt, mConfig->sys.deviceName, mVersion, mSys, &mUtcTimestamp, &mSunrise, &mSunset);
=======
#if !defined(AP_ONLY)
    mMqtt.setup(&mConfig->mqtt, mConfig->sys.deviceName, mVersion, mSys, &mUtcTimestamp, &mSunrise, &mSunset);
#endif

    mWifi = new ahoywifi(mConfig);
    mWifi->setup(timeout, mSettings.getValid());

    mPayload.setup(mSys);
    mPayload.enableSerialDebug(mConfig->serial.debug);
#if !defined(AP_ONLY)
    if (mConfig->mqtt.broker[0] > 0) {
>>>>>>> 614af26c
        mPayload.addListener(std::bind(&PubMqttType::payloadEventListener, &mMqtt, std::placeholders::_1));
        addListener(EVERY_SEC, std::bind(&PubMqttType::tickerSecond, &mMqtt));
        addListener(EVERY_MIN, std::bind(&PubMqttType::tickerMinute, &mMqtt));
        addListener(EVERY_HR,  std::bind(&PubMqttType::tickerHour, &mMqtt));
        mMqtt.setSubscriptionCb(std::bind(&app::mqttSubRxCb, this, std::placeholders::_1));
    }

    setupLed();

    mWeb = new web(this, mConfig, &mStat, mVersion);
    mWeb->setup();
    mWeb->setProtection(strlen(mConfig->sys.adminPwd) != 0);
    addListener(EVERY_SEC, std::bind(&web::tickSecond, mWeb));

    //addListener(EVERY_MIN, std::bind(&PubSerialType::tickerMinute, &mPubSerial));
}

//-----------------------------------------------------------------------------
void app::loop(void) {
    DPRINTLN(DBG_VERBOSE, F("app::loop"));

    ah::Scheduler::loop();

    mWeb->loop();

    if (mFlagSendDiscoveryConfig) {
        mFlagSendDiscoveryConfig = false;
        mMqtt.sendMqttDiscoveryConfig(mConfig->mqtt.topic);
    }

    mSys->Radio.loop();

    yield();

    if (ah::checkTicker(&mRxTicker, 5)) {
        bool rxRdy = mSys->Radio.switchRxCh();

        if (!mSys->BufCtrl.empty()) {
            uint8_t len;
            packet_t *p = mSys->BufCtrl.getBack();

            if (mSys->Radio.checkPaketCrc(p->packet, &len, p->rxCh)) {
                if (mConfig->serial.debug) {
                    DPRINT(DBG_INFO, "RX " + String(len) + "B Ch" + String(p->rxCh) + " | ");
                    mSys->Radio.dumpBuf(NULL, p->packet, len);
                }
                mStat.frmCnt++;

                if (0 != len)
                    mPayload.add(p, len);
            }
            mSys->BufCtrl.popBack();
        }
        yield();

        if (rxRdy)
            mPayload.process(true, mConfig->nrf.maxRetransPerPyld, &mStat);
    }

    mMqtt.loop();

    if (ah::checkTicker(&mTicker, 1000)) {
        if (mUtcTimestamp > 946684800 && mConfig->sun.lat && mConfig->sun.lon && (mUtcTimestamp + mCalculatedTimezoneOffset) / 86400 != (mLatestSunTimestamp + mCalculatedTimezoneOffset) / 86400) {  // update on reboot or midnight
            if (!mLatestSunTimestamp) {                                                                                                                                                           // first call: calculate time zone from longitude to refresh at local midnight
                mCalculatedTimezoneOffset = (int8_t)((mConfig->sun.lon >= 0 ? mConfig->sun.lon + 7.5 : mConfig->sun.lon - 7.5) / 15) * 3600;
            }
            ah::calculateSunriseSunset(mUtcTimestamp, mCalculatedTimezoneOffset, mConfig->sun.lat, mConfig->sun.lon, &mSunrise, &mSunset);
            mLatestSunTimestamp = mUtcTimestamp;
        }



        if (++mSendTicker >= mConfig->nrf.sendInterval) {
            mSendTicker = 0;

            if (mUtcTimestamp > 946684800 && (!mConfig->sun.disNightCom || !mLatestSunTimestamp || (mUtcTimestamp >= mSunrise && mUtcTimestamp <= mSunset))) {  // Timestamp is set and (inverter communication only during the day if the option is activated and sunrise/sunset is set)
                if (mConfig->serial.debug)
                    DPRINTLN(DBG_DEBUG, F("Free heap: 0x") + String(ESP.getFreeHeap(), HEX));

                if (!mSys->BufCtrl.empty()) {
                    if (mConfig->serial.debug)
                        DPRINTLN(DBG_DEBUG, F("recbuf not empty! #") + String(mSys->BufCtrl.getFill()));
                }

                int8_t maxLoop = MAX_NUM_INVERTERS;
                Inverter<> *iv = mSys->getInverterByPos(mSendLastIvId);
                do {
                    mSendLastIvId = ((MAX_NUM_INVERTERS - 1) == mSendLastIvId) ? 0 : mSendLastIvId + 1;
                    iv = mSys->getInverterByPos(mSendLastIvId);
                } while ((NULL == iv) && ((maxLoop--) > 0));

                if (NULL != iv) {
                    if (!mPayload.isComplete(iv))
                        mPayload.process(false, mConfig->nrf.maxRetransPerPyld, &mStat);

                    if (!mPayload.isComplete(iv)) {
                        if (0 == mPayload.getMaxPacketId(iv))
                            mStat.rxFailNoAnser++;
                        else
                            mStat.rxFail++;

                        iv->setQueuedCmdFinished();  // command failed
                        if (mConfig->serial.debug)
                            DPRINTLN(DBG_INFO, F("enqueued cmd failed/timeout"));
                        if (mConfig->serial.debug) {
                            DPRINT(DBG_INFO, F("(#") + String(iv->id) + ") ");
                            DPRINTLN(DBG_INFO, F("no Payload received! (retransmits: ") + String(mPayload.getRetransmits(iv)) + ")");
                        }
                    }

                    mPayload.reset(iv, mUtcTimestamp);
                    mPayload.request(iv);

                    yield();
                    if (mConfig->serial.debug) {
                        DPRINTLN(DBG_DEBUG, F("app:loop WiFi WiFi.status ") + String(WiFi.status()));
                        DPRINTLN(DBG_INFO, F("(#") + String(iv->id) + F(") Requesting Inv SN ") + String(iv->config->serial.u64, HEX));
                    }

                    if (iv->devControlRequest) {
                        if (mConfig->serial.debug)
                            DPRINTLN(DBG_INFO, F("(#") + String(iv->id) + F(") Devcontrol request ") + String(iv->devControlCmd) + F(" power limit ") + String(iv->powerLimit[0]));
                        mSys->Radio.sendControlPacket(iv->radioId.u64, iv->devControlCmd, iv->powerLimit);
                        mPayload.setTxCmd(iv, iv->devControlCmd);
                        iv->clearCmdQueue();
                        iv->enqueCommand<InfoCommand>(SystemConfigPara);
                    } else {
                        uint8_t cmd = iv->getQueuedCmd();
                        DPRINTLN(DBG_INFO, F("(#") + String(iv->id) + F(") sendTimePacket"));
                        mSys->Radio.sendTimePacket(iv->radioId.u64, cmd, mPayload.getTs(iv), iv->alarmMesIndex);
                        mPayload.setTxCmd(iv, cmd);
                        mRxTicker = 0;
                    }
                }
            } else if (mConfig->serial.debug)
                DPRINTLN(DBG_WARN, F("Time not set or it is night time, therefore no communication to the inverter!"));
            yield();

            updateLed();
        }
    }
}

//-----------------------------------------------------------------------------
void app::handleIntr(void) {
    DPRINTLN(DBG_VERBOSE, F("app::handleIntr"));
    mSys->Radio.handleIntr();
}

//-----------------------------------------------------------------------------
bool app::getWifiApActive(void) {
    return mWifi->getApActive();
}

//-----------------------------------------------------------------------------
void app::scanAvailNetworks(void) {
    mWifi->scanAvailNetworks();
}

//-----------------------------------------------------------------------------
void app::getAvailNetworks(JsonObject obj) {
    mWifi->getAvailNetworks(obj);
}


//-----------------------------------------------------------------------------
void app::resetSystem(void) {
    snprintf(mVersion, 12, "%d.%d.%d", VERSION_MAJOR, VERSION_MINOR, VERSION_PATCH);

    mShouldReboot = false;
    mUptimeSecs = 0;
    mUpdateNtp = false;
    mFlagSendDiscoveryConfig = false;

#ifdef AP_ONLY
    mUtcTimestamp = 1;
#else
    mUtcTimestamp = 0;
#endif

    mSunrise = 0;
    mSunset  = 0;

    mSendTicker = 0xffff;

    mTicker = 0;
    mRxTicker = 0;

    mSendLastIvId = 0;
    mShowRebootRequest = false;

    memset(&mStat, 0, sizeof(statistics_t));
}

//-----------------------------------------------------------------------------
void app::mqttSubRxCb(JsonObject obj) {
    if(NULL != mWeb)
        mWeb->apiCtrlRequest(obj);
}

//-----------------------------------------------------------------------------
void app::setupLed(void) {
    /** LED connection diagram
     *          \\
     * PIN ---- |<----- 3.3V
     *
     * */
    if(mConfig->led.led0 != 0xff) {
        pinMode(mConfig->led.led0, OUTPUT);
        digitalWrite(mConfig->led.led0, HIGH); // LED off
    }
    if(mConfig->led.led1 != 0xff) {
        pinMode(mConfig->led.led1, OUTPUT);
        digitalWrite(mConfig->led.led1, HIGH); // LED off
    }
}

//-----------------------------------------------------------------------------
void app::updateLed(void) {
    if(mConfig->led.led0 != 0xff) {
        Inverter<> *iv = mSys->getInverterByPos(0);
        if (NULL != iv) {
            record_t<> *rec = iv->getRecordStruct(RealTimeRunData_Debug);
            if(iv->isProducing(mUtcTimestamp, rec))
                digitalWrite(mConfig->led.led0, LOW); // LED on
            else
                digitalWrite(mConfig->led.led0, HIGH); // LED off
        }
    }
}<|MERGE_RESOLUTION|>--- conflicted
+++ resolved
@@ -37,8 +37,10 @@
     mSys = new HmSystemType();
     mSys->enableDebug();
     mSys->setup(mConfig->nrf.amplifierPower, mConfig->nrf.pinIrq, mConfig->nrf.pinCe, mConfig->nrf.pinCs);
-
-<<<<<<< HEAD
+    
+    mWifi = new ahoywifi(mConfig);
+    mWifi->setup(timeout, mSettings.getValid());
+
     if(mSys->Radio.isChipConnected())
     {
         mSys->addInverters(&mConfig->inst);
@@ -54,19 +56,6 @@
     // when WiFi is in client mode, then enable mqtt broker
     if (mConfig->mqtt.broker[0] > 0 && WiFi.getMode() == WIFI_STA) {
         mMqtt.setup(&mConfig->mqtt, mConfig->sys.deviceName, mVersion, mSys, &mUtcTimestamp, &mSunrise, &mSunset);
-=======
-#if !defined(AP_ONLY)
-    mMqtt.setup(&mConfig->mqtt, mConfig->sys.deviceName, mVersion, mSys, &mUtcTimestamp, &mSunrise, &mSunset);
-#endif
-
-    mWifi = new ahoywifi(mConfig);
-    mWifi->setup(timeout, mSettings.getValid());
-
-    mPayload.setup(mSys);
-    mPayload.enableSerialDebug(mConfig->serial.debug);
-#if !defined(AP_ONLY)
-    if (mConfig->mqtt.broker[0] > 0) {
->>>>>>> 614af26c
         mPayload.addListener(std::bind(&PubMqttType::payloadEventListener, &mMqtt, std::placeholders::_1));
         addListener(EVERY_SEC, std::bind(&PubMqttType::tickerSecond, &mMqtt));
         addListener(EVERY_MIN, std::bind(&PubMqttType::tickerMinute, &mMqtt));
