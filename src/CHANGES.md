--- conflicted
+++ resolved
@@ -1,253 +1,3 @@
-<<<<<<< HEAD
-# Changelog
-
-(starting from release version `0.5.66`)
-
-## 0.5.109
-* reduced heap fragmentation by optimizing MqTT #768
-* ePaper: centered text thx @knickohr
-
-## 0.5.108
-* merge: PR SPI pins configureable (ESP32) #807, #806
-* merge: PR MI serial outputs #809
-* fix: no MQTT `total` sensor for autodiscover if only one inverter was found #805
-* fix: MQTT `total` renamed to `device_name` + `_TOTOL` for better visibility #805
-
-## 0.5.107
-* fix: show save message
-* fix: removed serial newline for `enqueueCmd`
-* Merged improved Prometheus #808
-
-## 0.5.106
-* merged MI and debug message changes #804
-* fixed MQTT autodiscover #794, #632
-
-## 0.5.105
-* merged MI, thx @rejoe2 #788
-* fixed reboot message #793
-
-## 0.5.104
-* further improved save settings
-* removed `#` character from ePaper
-* fixed saving pinout for `Nokia-Display`
-* removed `Reset` Pin for monochrome displays
-* improved wifi connection #652
-
-## 0.5.103
-* merged MI improvements, thx @rejoe2 #778
-* changed display inverter online message
-* merged heap improvements #772
-
-## 0.5.102
-* Warning: old exports are not compatible any more!
-* fix JSON import #775
-* fix save settings, at least already stored settings are not lost #771
-* further save settings improvements (only store inverters which are existing)
-* improved display of settings save return value
-* made save settings asynchronous (more heap memory is free)
-
-## 0.5.101
-* fix SSD1306
-* update documentation
-* Update miPayload.h
-* Update README.md
-* MI - remarks to user manual
-* MI - fix AC calc
-* MI - fix status msg. analysis
-
-## 0.5.100
-* fix add inverter `setup.html` #766
-* fix MQTT retained flag for total values #726
-* renamed buttons for import and export `setup.html`
-* added serial message `settings saved`
-
-## 0.5.99
-* fix limit in [User_Manual.md](../User_Manual.md)
-* changed `contrast` to `luminance` in `setup.html`
-* try to fix SSD1306 display #759
-* only show necessary display pins depending on setting
-
-## 0.5.98
-* fix SH1106 rotation and turn off during night #756
-* removed MQTT subscription `sync_ntp`, `set_time` with a value of `0` does the same #696
-* simplified MQTT subscription for `limit`. Check [User_Manual.md](../User_Manual.md) for new syntax #696, #713
-* repaired inverter wise limit control
-* fix upload settings #686
-
-## 0.5.97
-* Attention: re-ordered display types, check your settings! #746
-* improved saving settings of display #747, #746
-* disabled contrast for Nokia display #746
-* added Prometheus as compile option #719, #615
-* update MQTT lib to v1.4.1
-* limit decimal places to 2 in `live`
-* added `-DPIO_FRAMEWORK_ARDUINO_MMU_CACHE16_IRAM48` to esp8266 debug build #657
-* a `max-module-power` of `0` disables channel in live view `setup`
-* merge MI improvements, get firmware information #753
-
-## 0.5.96
-* added Nokia display again for ESP8266 #764
-* changed `var` / `VAr` to SI unit `var` #732
-* fix MQTT retained flags for totals (P_AC, P_DC) #726, #721
-
-## 0.5.95
-* merged #742 MI Improvments
-* merged #736 remove obsolete JSON Endpoint
-
-## 0.5.94
-* added ePaper (for ESP32 only!), thx @dAjaY85 #735
-* improved `/live` margins #732
-* renamed `var` to `VAr` #732
-
-## 0.5.93
-* improved web API for `live`
-* added dark mode option
-* converted all forms to reponsive design
-* repaired menu with password protection #720, #716, #709
-* merged MI series fixes #729
-
-## 0.5.92
-* fix mobile menu
-* fix inverters in select `serial.html` #709
-
-## 0.5.91
-* improved html and navi, navi is visible even when API dies #660
-* reduced maximum allowed JSON size for API to 6000Bytes #660
-* small fix: output command at `prepareDevInformCmd` #692
-* improved inverter handling #671
-
-## 0.5.90
-* merged PR #684, #698, #705
-* webserial minor overflow fix #660
-* web `index.html` improve version information #701
-* fix MQTT sets power limit to zero (0) #692
-* changed `reset at midnight` with timezone #697
-
-## 0.5.89
-* reduced heap fragmentation (removed `strtok` completely) #644, #645, #682
-* added part of mac address to MQTT client ID to seperate multiple ESPs in same network
-* added dictionary for MQTT to reduce heap-fragmentation
-* removed `last Alarm` from Live view, because it showed always the same alarm - will change in future
-* #671, #650
-
-## 0.5.88
-* MQTT Yield Day zero, next try to fix #671, thx @beegee3
-* added Solenso inverter to supported devices
-* improved reconnection of MQTT #650
-
-## 0.5.87
-* fix yield total correction as module (inverter input) value #570
-* reneabled instant start communication (once NTP is synced) #674
-
-## 0.5.86
-* prevent send devcontrol request during disabled night communication
-* changed yield total correction as module (inverter input) value #570
-* MQTT Yield Day zero, next try to fix #671
-
-## 0.5.85
-* fix power-limit was not checked for max retransmits #667
-* fix blue LED lights up all the time #672
-* fix installing schedulers if NTP server isn't available
-* improved zero values on triggers #671
-* hardcoded MQTT subtopics, because wildcard `#` leads to errors
-* rephrased some messages on webif, thx to @Argafal #638
-* fixed 'polling stop message' on `index.html` #639
-
-## 0.5.84
-* fix blue LED lights up all the time #672
-* added an instant start communication (once NTP is synced)
-* add MI 3rd generation inverters (10x2 serial numbers)
-* first decodings of messages from MI 2nd generation inverters
-
-## 0.5.83
-* fix MQTT publishing, `callback` was set but reset by following `setup()`
-
-## 0.5.82
-* fixed communication error #652
-* reset values is no bound to MQTT any more, setting moved to `inverter` #649
-* fixed wording on `index.hmtl` #661
-
-## 0.5.81
-* started implementation of MI inverters (setup.html, own processing `MiPayload.h`)
-
-## 0.5.80
-* fixed communication #656
-
-## 0.5.79
-* fixed mixed reset flags #648
-* fixed `mCbAlarm` if MQTT is not used #653
-* fixed MQTT `autodiscover` #630 thanks to @antibill51
-* next changes from @beegee many thanks for your contribution!
-* replaced `CircularBuffer` by `std::queue`
-* reworked `hmRadio.h` completely (interrupts, packaging)
-* fix exception while `reboot`
-* cleanup MQTT coding
-
-## 0.5.78
-* further improvements regarding wifi #611, fix connection if only one AP with same SSID is there
-* fix endless loop in `zerovalues` #564
-* fix auto discover again #565
-* added total values to autodiscover #630
-* improved zero at midnight #625
-
-## 0.5.77
-* fix wrong filename for automatically created manifest (online installer) #620
-* added rotate display feature #619
-* improved Prometheus endpoint #615, thx to @fsck-block
-* improved wifi to connect always to strongest RSSI, thx to @beegee3 #611
-
-## 0.5.76
-* reduce MQTT retry interval from maximum speed to one second
-* fixed homeassistant autodiscovery #565
-* implemented `getNTPTime` improvements #609 partially #611
-* added alarm messages to MQTT #177, #600, #608
-
-## 0.5.75
-* fix wakeup issue, once wifi was lost during night the communication didn't start in the morning
-* reenabled FlashStringHelper because of lacking RAM
-* complete rewrite of monochrome display class, thx to @dAjaY85 -> displays are now configurable in setup
-* fix power limit not possible #607
-
-## 0.5.74
-* improved payload handling (retransmit all fragments on CRC error)
-* improved `isAvailable`, checkes all record structs, inverter becomes available more early because version is check first
-* fix tickers were not set if NTP is not available
-* disabled annoying `FlashStringHelper` it gives randomly Expeptions during development, feels more stable since then
-* moved erase button to the bottom in settings, not nice but more functional
-* split `tx_count` to `tx_cnt` and `retransmits` in `system.html`
-* fix mqtt retransmit IP address #602
-* added debug infos for `scheduler` (web -> `/debug` as trigger prints list of tickers to serial console)
-
-## 0.5.73
-* improved payload handling (request / retransmit) #464
-* included alarm ID parse to serial console (in development)
-
-## 0.5.72
-* repaired system, scheduler was not called any more #596
-
-## 0.5.71
-* improved wifi handling and tickers, many thanks to @beegee3 #571
-* fixed YieldTotal correction calculation #589
-* fixed serial output of power limit acknowledge #569
-* reviewed `sendDiscoveryConfig` #565
-* merged PR `Monodisplay`, many thanks to @dAjaY85 #566, Note: (settings are introduced but not able to be modified, will be included in next version)
-
-## 0.5.70
-* corrected MQTT `comm_disabled` #529
-* fix Prometheus and JSON endpoints (`config_override.h`) #561
-* publish MQTT with fixed interval even if inverter is not available #542
-* added JSON settings upload. NOTE: settings JSON download changed, so only settings should be uploaded starting from version `0.5.70` #551
-* MQTT topic and inverter name have more allowed characters: `[A-Za-z0-9./#$%&=+_-]+`, thx: @Mo Demman
-* improved potential issue with `checkTicker`, thx @cbscpe
-* MQTT option for reset values on midnight / not avail / communication stop #539
-* small fix in `tickIVCommunication` #534
-* add `YieldTotal` correction, eg. to have the option to zero at year start #512
-
-## 0.5.69
-* merged SH1106 1.3" Display, thx @dAjaY85
-* added SH1106 to automatic build
-* added IP address to MQTT (version, device and IP are retained and only transmitted once after boot) #556
-=======
 Changelog v0.6.0
 
 ## General
@@ -276,7 +26,6 @@
 * added fixed interval option #542, #523
 * improved communication, only required publishes
 * improved retained flags
->>>>>>> 29b72792
 * added `set_power_limit` acknowledge MQTT publish #553
 * added feature to reset values on midnight, communication pause or if the inverters are not available
 * partially added Hoymiles alarm ID
