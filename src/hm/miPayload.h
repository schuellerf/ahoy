//-----------------------------------------------------------------------------
// 2023 Ahoy, https://ahoydtu.de
// Creative Commons - http://creativecommons.org/licenses/by-nc-sa/3.0/de/
//-----------------------------------------------------------------------------

#ifndef __MI_PAYLOAD_H__
#define __MI_PAYLOAD_H__

//#include "hmInverter.h"
#include "../utils/dbg.h"
#include "../utils/crc.h"
#include "../config/config.h"
#include <Arduino.h>

typedef struct {
    uint32_t ts;
    bool requested;
    uint8_t txCmd;
    uint8_t len[MAX_PAYLOAD_ENTRIES];
    bool complete;
    bool dataAB[3];
    bool stsAB[3];
    uint8_t sts[5];
    uint8_t txId;
    uint8_t invId;
    uint8_t retransmits;
    uint8_t skipfirstrepeat;
    bool gotFragment;
    /*
    uint8_t data[MAX_PAYLOAD_ENTRIES][MAX_RF_PAYLOAD_SIZE];
    uint8_t maxPackId;
    bool lastFound;*/
} miPayload_t;


typedef std::function<void(uint8_t)> miPayloadListenerType;


template<class HMSYSTEM, class HMRADIO>
class MiPayload {
    public:
        MiPayload() {}

        void setup(IApp *app, HMSYSTEM *sys, HMRADIO *radio, statistics_t *stat, uint8_t maxRetransmits, uint32_t *timestamp) {
            mApp        = app;
            mSys        = sys;
            mRadio      = radio;
            mStat       = stat;
            mMaxRetrans = maxRetransmits;
            mTimestamp  = timestamp;
            for(uint8_t i = 0; i < MAX_NUM_INVERTERS; i++) {
                reset(i);
            }
            mSerialDebug  = false;
            mHighPrioIv   = NULL;
            mCbMiPayload  = NULL;
        }

        void enableSerialDebug(bool enable) {
            mSerialDebug = enable;
        }

        void addPayloadListener(miPayloadListenerType cb) {
            mCbMiPayload = cb;
        }

        void addAlarmListener(alarmListenerType cb) {
            mCbMiAlarm = cb;
        }

        void loop() {
            if(NULL != mHighPrioIv) {
                ivSend(mHighPrioIv, true); // for devcontrol commands?
                mHighPrioIv = NULL;
            }
        }

        void ivSendHighPrio(Inverter<> *iv) {
            mHighPrioIv = iv;
        }

        void ivSend(Inverter<> *iv, bool highPrio = false) {
            if(!highPrio) {
                if (mPayload[iv->id].requested) {
                    if (!mPayload[iv->id].complete)
                        process(false); // no retransmit

                    if (!mPayload[iv->id].complete) {
                        if (!mPayload[iv->id].gotFragment)
                            mStat->rxFailNoAnser++; // got nothing
                        else
                            mStat->rxFail++; // got fragments but not complete response

                        iv->setQueuedCmdFinished();  // command failed
                        if (mSerialDebug)
                            DPRINTHEAD(DBG_INFO, iv->id);
                            DBGPRINTLN(F("enqueued cmd failed/timeout"));
                        if (mSerialDebug) {
                            DPRINTHEAD(DBG_INFO, iv->id);
                            DBGPRINT(F("no Payload received! (retransmits: "));
                            DBGPRINT(String(mPayload[iv->id].retransmits));
                            DBGPRINTLN(F(")"));
                        }
                    }
                }
            }

            reset(iv->id);
            mPayload[iv->id].requested = true;

            yield();
<<<<<<< HEAD
            if (mSerialDebug)
                DPRINTLN(DBG_INFO, F("(#") + String(iv->id) + F(") Requesting Inv SN ") + String(iv->config->serial.u64, HEX));

            uint8_t cmd = iv->getQueuedCmd();
            DPRINT(DBG_INFO, F("(#"));
            DBGPRINT(String(iv->id));
            DBGPRINT(F(") prepareDevInformCmd 0x"));
            DBGPRINTLN(String(cmd, HEX));
            uint8_t cmd2 = cmd;
            if (cmd == 0x1 ) { //0x1
                cmd  = 0x0f;
                cmd2 = 0x00;
                mRadio->sendCmdPacket(iv->radioId.u64, cmd, cmd2, false);
            } else {
                mRadio->prepareDevInformCmd(iv->radioId.u64, cmd2, mPayload[iv->id].ts, iv->alarmMesIndex, false, cmd);
            };

            mRadio->prepareDevInformCmd(iv->radioId.u64, cmd2, mPayload[iv->id].ts, iv->alarmMesIndex, false, cmd);
            mPayload[iv->id].txCmd = cmd;
            if (iv->type == INV_TYPE_1CH || iv->type == INV_TYPE_2CH) {
                mPayload[iv->id].dataAB[CH1] = false;
                mPayload[iv->id].stsAB[CH1] = false;
                mPayload[iv->id].dataAB[CH0] = false;
                mPayload[iv->id].stsAB[CH0] = false;
=======
            if (mSerialDebug){
                DPRINTHEAD(DBG_INFO, iv->id);
                DBGPRINT(F("Requesting Inv SN "));
                DBGPRINTLN(String(iv->config->serial.u64, HEX));
>>>>>>> 25695fc3
            }

            if (iv->getDevControlRequest()) {
                if (mSerialDebug) {
                    DPRINTHEAD(DBG_INFO, iv->id);
                    DBGPRINT(F("Devcontrol request 0x"));
                    DBGPRINT(String(iv->devControlCmd, HEX));
                    DBGPRINT(F(" power limit "));
                    DBGPRINTLN(String(iv->powerLimit[0]));
                }
                mSys->Radio.sendControlPacket(iv->radioId.u64, iv->devControlCmd, iv->powerLimit, false);
                mPayload[iv->id].txCmd = iv->devControlCmd;
                //iv->clearCmdQueue();
                //iv->enqueCommand<InfoCommand>(SystemConfigPara); // read back power limit
            } else {
                uint8_t cmd = iv->getQueuedCmd();
                DPRINTHEAD(DBG_INFO, iv->id);
                DBGPRINT(F("prepareDevInformCmd 0x"));
                DBGPRINTLN(String(cmd, HEX));
                uint8_t cmd2 = cmd;
                if (cmd == 0x1 ) { //0x1
                    cmd  = 0x0f;
                    cmd2 = 0x00;
                    mSys->Radio.sendCmdPacket(iv->radioId.u64, cmd, cmd2, false);
                } else {
                    mSys->Radio.prepareDevInformCmd(iv->radioId.u64, cmd2, mPayload[iv->id].ts, iv->alarmMesIndex, false, cmd);
                };

                mPayload[iv->id].txCmd = cmd;
                if (iv->type == INV_TYPE_1CH || iv->type == INV_TYPE_2CH) {
                    mPayload[iv->id].dataAB[CH1] = false;
                    mPayload[iv->id].stsAB[CH1] = false;
                    mPayload[iv->id].dataAB[CH0] = false;
                    mPayload[iv->id].stsAB[CH0] = false;
                }

                if (iv->type == INV_TYPE_2CH) {
                    mPayload[iv->id].dataAB[CH2] = false;
                    mPayload[iv->id].stsAB[CH2] = false;
                }
            }
        }

        void add(Inverter<> *iv, packet_t *p) {
            //DPRINTLN(DBG_INFO, F("MI got data [0]=") + String(p->packet[0], HEX));

            if (p->packet[0] == (0x08 + ALL_FRAMES)) { // 0x88; MI status response to 0x09
                miStsDecode(iv, p);
            }

            else if (p->packet[0] == (0x11 + SINGLE_FRAME)) { // 0x92; MI status response to 0x11
                miStsDecode(iv, p, CH2);
            }

            else if ( p->packet[0] == 0x09 + ALL_FRAMES ||
                        p->packet[0] == 0x11 + ALL_FRAMES ||
                        ( p->packet[0] >= (0x36 + ALL_FRAMES) && p->packet[0] < (0x39 + SINGLE_FRAME) ) ) { // small MI or MI 1500 data responses to 0x09, 0x11, 0x36, 0x37, 0x38 and 0x39
                mPayload[iv->id].txId = p->packet[0];
                miDataDecode(iv,p);
            }

            else if (p->packet[0] == ( 0x0f + ALL_FRAMES)) {
                // MI response from get hardware information request
                record_t<> *rec = iv->getRecordStruct(InverterDevInform_All);  // choose the record structure
                rec->ts = mPayload[iv->id].ts;
                mPayload[iv->id].gotFragment = true;

/*
 Polling the device software and hardware version number command
 start byte	Command word	 routing address				 target address				 User data	 check	 end byte
 byte[0]	 byte[1]	 byte[2]	 byte[3]	 byte[4]	 byte[5]	 byte[6]	 byte[7]	 byte[8]	 byte[9]	 byte[10]	 byte[11]	 byte[12]
 0x7e	 0x0f	 xx	 xx	 xx	 xx	 YY	 YY	 YY	 YY	 0x00	 CRC	 0x7f
 Command Receipt - First Frame
 start byte	Command word	 target address				 routing address				 Multi-frame marking	 User data	 User data	 User data	 User data	 User data	 User data	 User data	 User data	 User data	 User data	 User data	 User data	 User data	 User data	 User data	 User data	 check	 end byte
 byte[0]	 byte[1]	 byte[2]	 byte[3]	 byte[4]	 byte[5]	 byte[6]	 byte[7]	 byte[8]	 byte[9]	 byte[10]	 byte[11]	 byte[12]	 byte[13]	 byte[14]	 byte[15]	 byte[16]	 byte[17]	 byte[18]	 byte[19]	 byte[20]	 byte[21]	 byte[22]	 byte[23]	 byte[24]	 byte[25]	 byte[26]	 byte[27]	 byte[28]
 0x7e	 0x8f	 YY	 YY	 YY	 YY	 xx	 xx	 xx	 xx	 0x00	 USFWBuild_VER		 APPFWBuild_VER		 APPFWBuild_YYYY		 APPFWBuild_MMDD		 APPFWBuild_HHMM		 APPFW_PN				 HW_VER		 CRC	 0x7f
 Command Receipt - Second Frame
 start byte	Command word	 target address				 routing address				 Multi-frame marking	 User data	 User data	 User data	 User data	 User data	 User data	 User data	 User data	 User data	 User data	 User data	 User data	 User data	 User data	 User data	 User data	 check	 end byte
 byte[0]	 byte[1]	 byte[2]	 byte[3]	 byte[4]	 byte[5]	 byte[6]	 byte[7]	 byte[8]	 byte[9]	 byte[10]	 byte[11]	 byte[12]	 byte[13]	 byte[14]	 byte[15]	 byte[16]	 byte[17]	 byte[18]	 byte[19]	 byte[20]	 byte[21]	 byte[22]	 byte[23]	 byte[24]	 byte[25]	 byte[26]	 byte[27]	 byte[28]
 0x7e	 0x8f	 YY	 YY	 YY	 YY	 xx	 xx	 xx	 xx	 0x01	 HW_PN				 HW_FB_TLmValue		 HW_FB_ReSPRT		 HW_GridSamp_ResValule		 HW_ECapValue		 Matching_APPFW_PN				 CRC	 0x7f
 Command receipt - third frame
 start byte	Command word	 target address				 routing address				 Multi-frame marking	 User data	 User data	 User data	 User data	 User data	 User data	 User data	 User data	 check	 end byte
 byte[0]	 byte[1]	 byte[2]	 byte[3]	 byte[4]	 byte[5]	 byte[6]	 byte[7]	 byte[8]	 byte[9]	 byte[10]	 byte[11]	 byte[12]	 byte[13]	 byte[14]	 byte[15]	 byte[16]	 byte[15]	 byte[16]	 byte[17]	 byte[18]
 0x7e	 0x8f	 YY	 YY	 YY	 YY	 xx	 xx	 xx	 xx	 0x12	 APPFW_MINVER		 HWInfoAddr		 PNInfoCRC_gusv		 PNInfoCRC_gusv		 CRC	 0x7f
*/

/*
case InverterDevInform_All:
                    rec->length  = (uint8_t)(HMINFO_LIST_LEN);
                    rec->assign  = (byteAssign_t *)InfoAssignment;
                    rec->pyldLen = HMINFO_PAYLOAD_LEN;
                    break;
const byteAssign_t InfoAssignment[] = {
    { FLD_FW_VERSION,           UNIT_NONE,   CH0,  0, 2, 1 },
    { FLD_FW_BUILD_YEAR,        UNIT_NONE,   CH0,  2, 2, 1 },
    { FLD_FW_BUILD_MONTH_DAY,   UNIT_NONE,   CH0,  4, 2, 1 },
    { FLD_FW_BUILD_HOUR_MINUTE, UNIT_NONE,   CH0,  6, 2, 1 },
    { FLD_HW_ID,                UNIT_NONE,   CH0,  8, 2, 1 }
};
*/

                if ( p->packet[9] == 0x00 ) {//first frame
                    //FLD_FW_VERSION
                    for (uint8_t i = 0; i < 5; i++) {
                        iv->setValue(i, rec, (float) ((p->packet[(12+2*i)] << 8) + p->packet[(13+2*i)])/1);
                    }
                    /*iv->setQueuedCmdFinished();
                    mStat->rxSuccess++;
<<<<<<< HEAD
                    mRadio->sendCmdPacket(iv->radioId.u64, 0x0f, 0x01, false);
                } else if ( p->packet[9] == 0x01 ) {//second frame
                    DPRINTLN(DBG_INFO, F("(#") + String(iv->id) + F(") got 2nd frame (hw info)"));
                    mRadio->sendCmdPacket(iv->radioId.u64, 0x0f, 0x12, false);
=======
                    mSys->Radio.sendCmdPacket(iv->radioId.u64, 0x0f, 0x01, false);*/
                } else if ( p->packet[9] == 0x01 ) {//second frame
                    DPRINTHEAD(DBG_INFO, iv->id);
                    DBGPRINTLN(F("got 2nd frame (hw info)"));
                    //mSys->Radio.sendCmdPacket(iv->radioId.u64, 0x0f, 0x12, false);
>>>>>>> 25695fc3
                } else if ( p->packet[9] == 0x12 ) {//3rd frame
                    DPRINTHEAD(DBG_INFO, iv->id);
                    DBGPRINTLN(F("got 3rd frame (hw info)"));
                    iv->setQueuedCmdFinished();
                    mStat->rxSuccess++;
                }

            } else if (p->packet[0] == (TX_REQ_INFO + ALL_FRAMES)) {  // response from get information command
            // atm, we just do nothing else than print out what we got...
            // for decoding see xls- Data collection instructions - #147ff
                mPayload[iv->id].txId = p->packet[0];
                DPRINTLN(DBG_DEBUG, F("Response from info request received"));
                uint8_t *pid = &p->packet[9];
                if (*pid == 0x00) {
                    DPRINT(DBG_DEBUG, F("fragment number zero received"));

                    iv->setQueuedCmdFinished();
                } //else {
                    DPRINTLN(DBG_DEBUG, "PID: 0x" + String(*pid, HEX));
                    /*
                    if ((*pid & 0x7F) < MAX_PAYLOAD_ENTRIES) {
                        memcpy(mPayload[iv->id].data[(*pid & 0x7F) - 1], &p->packet[10], p->len - 11);
                        mPayload[iv->id].len[(*pid & 0x7F) - 1] = p->len - 11;
                        mPayload[iv->id].gotFragment = true;
                    }
                    if ((*pid & ALL_FRAMES) == ALL_FRAMES) {
                        // Last packet
                        if (((*pid & 0x7f) > mPayload[iv->id].maxPackId) || (MAX_PAYLOAD_ENTRIES == mPayload[iv->id].maxPackId)) {
                            mPayload[iv->id].maxPackId = (*pid & 0x7f);
                            if (*pid > 0x81)
                                mPayload[iv->id].lastFound = true;
                        }
                    }
                }
            } */
            } else if (p->packet[0] == (TX_REQ_DEVCONTROL + ALL_FRAMES)) { // response from dev control command
                DPRINTHEAD(DBG_DEBUG, iv->id);
                DBGPRINTLN(F("Response from devcontrol request received"));

                mPayload[iv->id].txId = p->packet[0];
                iv->clearDevControlRequest();

                if ((p->packet[12] == ActivePowerContr) && (p->packet[13] == 0x00)) {
                    String msg = "";
                    if((p->packet[10] == 0x00) && (p->packet[11] == 0x00))
                        mApp->setMqttPowerLimitAck(iv);
                    else
                        msg = "NOT ";
                    //DPRINTLN(DBG_INFO, F("Inverter ") + String(iv->id) + F(" has ") + msg + F("accepted power limit set point ") + String(iv->powerLimit[0]) + F(" with PowerLimitControl ") + String(iv->powerLimit[1]));
                    DPRINTHEAD(DBG_INFO, iv->id);
                    DBGPRINTLN(F("has ") + msg + F("accepted power limit set point ") + String(iv->powerLimit[0]) + F(" with PowerLimitControl ") + String(iv->powerLimit[1]));

                    iv->clearCmdQueue();
                    iv->enqueCommand<InfoCommand>(SystemConfigPara); // read back power limit
                }
                iv->devControlCmd = Init;
            } else {  // some other response; copied from hmPayload:process; might not be correct to do that here!!!
                DPRINTLN(DBG_INFO, F("procPyld: cmd:  0x") + String(mPayload[iv->id].txCmd, HEX));
                DPRINTLN(DBG_INFO, F("procPyld: txid: 0x") + String(mPayload[iv->id].txId, HEX));
                //DPRINTLN(DBG_DEBUG, F("procPyld: max:  ") + String(mPayload[iv->id].maxPackId));
                record_t<> *rec = iv->getRecordStruct(mPayload[iv->id].txCmd);  // choose the parser
                mPayload[iv->id].complete = true;

                uint8_t payload[128];
                uint8_t payloadLen = 0;

                memset(payload, 0, 128);

                /*for (uint8_t i = 0; i < (mPayload[iv->id].maxPackId); i++) {
                    memcpy(&payload[payloadLen], mPayload[iv->id].data[i], (mPayload[iv->id].len[i]));
                    payloadLen += (mPayload[iv->id].len[i]);
                    yield();
                }*/
                payloadLen -= 2;

                if (mSerialDebug) {
                    DPRINT(DBG_INFO, F("Payload (") + String(payloadLen) + "): ");
                    ah::dumpBuf(payload, payloadLen);
                }

                if (NULL == rec) {
                    DPRINTLN(DBG_ERROR, F("record is NULL!"));
                } else if ((rec->pyldLen == payloadLen) || (0 == rec->pyldLen)) {
                    if (mPayload[iv->id].txId == (TX_REQ_INFO + ALL_FRAMES))
                        mStat->rxSuccess++;

                    rec->ts = mPayload[iv->id].ts;
                    for (uint8_t i = 0; i < rec->length; i++) {
                        iv->addValue(i, payload, rec);
                        yield();
                    }
                    iv->doCalculations();
                    notify(mPayload[iv->id].txCmd);

                    if(AlarmData == mPayload[iv->id].txCmd) {
                        uint8_t i = 0;
                        uint16_t code;
                        uint32_t start, end;
                        while(1) {
                            code = iv->parseAlarmLog(i++, payload, payloadLen, &start, &end);
                            if(0 == code)
                                break;
                            if (NULL != mCbMiAlarm)
                                (mCbMiAlarm)(code, start, end);
                            yield();
                        }
                    }
                } else {
                    DPRINTLN(DBG_ERROR, F("plausibility check failed, expected ") + String(rec->pyldLen) + F(" bytes"));
                    mStat->rxFail++;
                }

                iv->setQueuedCmdFinished();
            }
        }

        void process(bool retransmit) {
            for (uint8_t id = 0; id < mSys->getNumInverters(); id++) {
                Inverter<> *iv = mSys->getInverterByPos(id);
                if (NULL == iv)
                    continue; // skip to next inverter

                if (IV_MI != iv->ivGen) // only process MI inverters
                    continue; // skip to next inverter

                if ( !mPayload[iv->id].complete &&
                    (mPayload[iv->id].txId != (TX_REQ_INFO + ALL_FRAMES)) &&
                    (mPayload[iv->id].txId <  (0x36 + ALL_FRAMES)) &&
                    (mPayload[iv->id].txId >  (0x39 + ALL_FRAMES)) &&
                    (mPayload[iv->id].txId != (0x09 + ALL_FRAMES)) &&
                    (mPayload[iv->id].txId != (0x11 + ALL_FRAMES)) &&
                    (mPayload[iv->id].txId != (0x88)) &&
                    (mPayload[iv->id].txId != (0x92)) &&
                    (mPayload[iv->id].txId != 0 )) {
                    // no processing needed if txId is not one of 0x95, 0x88, 0x89, 0x91, 0x92 or resonse to 0x36ff
                    mPayload[iv->id].complete = true;
                    continue; // skip to next inverter
                }

                //delayed next message?
                //mPayload[iv->id].skipfirstrepeat++;
                if (mPayload[iv->id].skipfirstrepeat) {
                    mPayload[iv->id].skipfirstrepeat = 0; //reset counter*/
                    continue; // skip to next inverter
                }

                if (!mPayload[iv->id].complete) {
                    //DPRINTLN(DBG_INFO, F("Pyld incompl code")); //info for testing only
                    bool crcPass, pyldComplete;
                    crcPass = build(iv->id, &pyldComplete);
                    if (!crcPass && !pyldComplete) { // payload not complete
                        if ((mPayload[iv->id].requested) && (retransmit)) {
                            if (iv->devControlCmd == Restart || iv->devControlCmd == CleanState_LockAndAlarm) {
                                // This is required to prevent retransmissions without answer.
                                DPRINTHEAD(DBG_INFO, iv->id);
                                DBGPRINTLN(F("Prevent retransmit on Restart / CleanState_LockAndAlarm..."));
                                mPayload[iv->id].retransmits = mMaxRetrans;
                            } else if(iv->devControlCmd == ActivePowerContr) {
<<<<<<< HEAD
                                DPRINT(DBG_INFO, F("(#"));
                                DBGPRINT(String(iv->id));
                                DBGPRINTLN(F(") retransmit power limit"));
                                mRadio->sendControlPacket(iv->radioId.u64, iv->devControlCmd, iv->powerLimit, true);
=======
                                DPRINTHEAD(DBG_INFO, iv->id);
                                DBGPRINTLN(F("retransmit power limit"));
                                mSys->Radio.sendControlPacket(iv->radioId.u64, iv->devControlCmd, iv->powerLimit, true);
>>>>>>> 25695fc3
                            } else {
                                uint8_t cmd = mPayload[iv->id].txCmd;
                                if (mPayload[iv->id].retransmits < mMaxRetrans) {
                                    mPayload[iv->id].retransmits++;
                                    if( !mPayload[iv->id].gotFragment ) {
                                        DPRINTHEAD(DBG_INFO, iv->id);
                                        DBGPRINTLN(F("nothing received"));
                                        mPayload[iv->id].retransmits = mMaxRetrans;
                                    } else if ( cmd == 0x0f ) {
                                        //hard/firmware request
                                        mRadio->sendCmdPacket(iv->radioId.u64, 0x0f, 0x00, true);
                                        //iv->setQueuedCmdFinished();
                                        //cmd = iv->getQueuedCmd();
                                    } else {
                                        bool change = false;
                                        if ( cmd >= 0x36 && cmd < 0x39 ) { // MI-1500 Data command
                                            cmd++; // just request the next channel
                                            change = true;
                                        } else if ( cmd == 0x09 ) {//MI single or dual channel device
                                            if ( mPayload[iv->id].dataAB[CH1] && iv->type == INV_TYPE_2CH  ) {
                                                if (!mPayload[iv->id].stsAB[CH1] && mPayload[iv->id].retransmits<2) {}
                                                    //first try to get missing sts for first channel a second time
                                                else if (!mPayload[iv->id].stsAB[CH2] || !mPayload[iv->id].dataAB[CH2] ) {
                                                    cmd = 0x11;
                                                    change = true;
                                                    mPayload[iv->id].retransmits = 0; //reset counter
                                                }
                                            }
                                        } else if ( cmd == 0x11) {
                                            if ( mPayload[iv->id].dataAB[CH2] ) { // data + status ch2 are there?
                                                if (mPayload[iv->id].stsAB[CH2] && (!mPayload[iv->id].stsAB[CH1] || !mPayload[iv->id].dataAB[CH1])) {
                                                    cmd = 0x09;
                                                    change = true;
                                                }
                                            }
                                        }
                                        DPRINTHEAD(DBG_INFO, iv->id);
                                        if (change) {
                                            DBGPRINT(F("next request is 0x"));
                                        } else {
                                            DBGPRINT(F("not complete: Request Retransmit 0x"));
                                        }
                                        DBGPRINTLN(String(cmd, HEX));
                                        //mSys->Radio.sendCmdPacket(iv->radioId.u64, cmd, cmd, true);
                                        mRadio->prepareDevInformCmd(iv->radioId.u64, cmd, mPayload[iv->id].ts, iv->alarmMesIndex, true, cmd);
                                        mPayload[iv->id].txCmd = cmd;
                                        yield();
                                    }
                                }
                            }
                        }
                    } else if(!crcPass && pyldComplete) { // crc error on complete Payload
                        if (mPayload[iv->id].retransmits < mMaxRetrans) {
                            mPayload[iv->id].retransmits++;
                            DPRINTHEAD(DBG_WARN, iv->id);
                            DBGPRINTLN(F("CRC Error: Request Complete Retransmit"));
                            mPayload[iv->id].txCmd = iv->getQueuedCmd();
<<<<<<< HEAD
                            DPRINTLN(DBG_INFO, F("(#") + String(iv->id) + F(") prepareDevInformCmd 0x") + String(mPayload[iv->id].txCmd, HEX));
                            mRadio->prepareDevInformCmd(iv->radioId.u64, mPayload[iv->id].txCmd, mPayload[iv->id].ts, iv->alarmMesIndex, true);
=======
                            DPRINTHEAD(DBG_INFO, iv->id);

                            DBGPRINTLN(F("prepareDevInformCmd 0x") + String(mPayload[iv->id].txCmd, HEX));
                            mSys->Radio.prepareDevInformCmd(iv->radioId.u64, mPayload[iv->id].txCmd, mPayload[iv->id].ts, iv->alarmMesIndex, true);
>>>>>>> 25695fc3
                        }
                    }
                    /*else {  // payload complete
                        //This tree is not really tested, most likely it's not truly complete....
                        DPRINTLN(DBG_INFO, F("procPyld: cmd:  0x") + String(mPayload[iv->id].txCmd, HEX));
                        DPRINTLN(DBG_INFO, F("procPyld: txid: 0x") + String(mPayload[iv->id].txId, HEX));
                        //DPRINTLN(DBG_DEBUG, F("procPyld: max:  ") + String(mPayload[iv->id].maxPackId));
                        //record_t<> *rec = iv->getRecordStruct(mPayload[iv->id].txCmd);  // choose the parser
                        mPayload[iv->id].complete = true;
                        uint8_t ac_pow = 0;
                        //if (mPayload[iv->id].sts[0] == 3) {
                            ac_pow = calcPowerDcCh0(iv, 0)*9.5;
                        //}
                        record_t<> *rec = iv->getRecordStruct(RealTimeRunData_Debug);  // choose the parser
                        iv->setValue(iv->getPosByChFld(0, FLD_PAC, rec), rec, (float) (ac_pow/10));
                        DPRINTLN(DBG_INFO, F("process: compl. set of msgs detected"));
                        iv->setValue(iv->getPosByChFld(0, FLD_YD, rec), rec, calcYieldDayCh0(iv,0));
                        iv->doCalculations();
                        //uint8_t payload[128];
                        //uint8_t payloadLen = 0;
                        //memset(payload, 0, 128);
                        //for (uint8_t i = 0; i < (mPayload[iv->id].maxPackId); i++) {
                        //    memcpy(&payload[payloadLen], mPayload[iv->id].data[i], (mPayload[iv->id].len[i]));
                        //    payloadLen += (mPayload[iv->id].len[i]);
                        //    yield();
                        //}
                        //payloadLen -= 2;
                        //if (mSerialDebug) {
                        //    DPRINT(DBG_INFO, F("Payload (") + String(payloadLen) + "): ");
                        //    mSys->Radio.dumpBuf(payload, payloadLen);
                        //}
                        //if (NULL == rec) {
                        //    DPRINTLN(DBG_ERROR, F("record is NULL!"));
                        //} else if ((rec->pyldLen == payloadLen) || (0 == rec->pyldLen)) {
                        //    if (mPayload[iv->id].txId == (TX_REQ_INFO + ALL_FRAMES))
                        //        mStat->rxSuccess++;
                        //    rec->ts = mPayload[iv->id].ts;
                        //    for (uint8_t i = 0; i < rec->length; i++) {
                        //        iv->addValue(i, payload, rec);
                        //        yield();
                        //    }
                        //    iv->doCalculations();
                        //    notify(mPayload[iv->id].txCmd);
                        //    if(AlarmData == mPayload[iv->id].txCmd) {
                        //        uint8_t i = 0;
                        //        uint16_t code;
                        //        uint32_t start, end;
                        //        while(1) {
                        //            code = iv->parseAlarmLog(i++, payload, payloadLen, &start, &end);
                        //            if(0 == code)
                        //                break;
                        //            if (NULL != mCbAlarm)
                        //                (mCbAlarm)(code, start, end);
                        //            yield();
                        //        }
                        //    }
                        //} else {
                        //    DPRINTLN(DBG_ERROR, F("plausibility check failed, expected ") + String(rec->pyldLen) + F(" bytes"));
                        //    mStat->rxFail++;
                        //}
                        //iv->setQueuedCmdFinished();
                    //}*/
                }
                yield();
            }
        }

    private:
        void notify(uint8_t val) {
            if(NULL != mCbMiPayload)
                (mCbMiPayload)(val);
        }

        void miStsDecode(Inverter<> *iv, packet_t *p, uint8_t stschan = CH1) {
            //DPRINTLN(DBG_INFO, F("(#") + String(iv->id) + F(") status msg 0x") + String(p->packet[0], HEX));
            record_t<> *rec = iv->getRecordStruct(RealTimeRunData_Debug);  // choose the record structure
            rec->ts = mPayload[iv->id].ts;
            mPayload[iv->id].gotFragment = true;
            mPayload[iv->id].txId = p->packet[0];

            //uint8_t status  = (p->packet[11] << 8) + p->packet[12];
            uint8_t status  = (p->packet[9] << 8) + p->packet[10];
            //uint8_t stschan = p->packet[0] == 0x88 ? CH1 : CH2;
            mPayload[iv->id].sts[stschan] = status;
            mPayload[iv->id].stsAB[stschan] = true;
            if (mPayload[iv->id].stsAB[CH1] && mPayload[iv->id].stsAB[CH2])
                mPayload[iv->id].stsAB[CH0] = true;
            if ( !mPayload[iv->id].sts[0] || status < mPayload[iv->id].sts[0]) {
                mPayload[iv->id].sts[0] = status;
                iv->setValue(iv->getPosByChFld(0, FLD_EVT, rec), rec, status);
            }

            if (iv->alarmMesIndex < rec->record[iv->getPosByChFld(0, FLD_EVT, rec)]){
                iv->alarmMesIndex = rec->record[iv->getPosByChFld(0, FLD_EVT, rec)]; // seems there's no status per channel in 3rd gen. models?!?

                DPRINTHEAD(DBG_INFO, iv->id);
                DBGPRINTLN(F("alarm ID incremented to ") + String(iv->alarmMesIndex));
                iv->enqueCommand<InfoCommand>(AlarmData);
            }
            //mPayload[iv->id].skipfirstrepeat = 1;
            if (mPayload[iv->id].stsAB[CH0] && mPayload[iv->id].dataAB[CH0] && !mPayload[iv->id].complete) {
                miComplete(iv);
            }
        }

        void miDataDecode(Inverter<> *iv, packet_t *p) {
            record_t<> *rec = iv->getRecordStruct(RealTimeRunData_Debug);  // choose the parser
            rec->ts = mPayload[iv->id].ts;
            mPayload[iv->id].gotFragment = true;

            uint8_t datachan = ( p->packet[0] == 0x89 || p->packet[0] == (0x36 + ALL_FRAMES) ) ? CH1 :
                           ( p->packet[0] == 0x91 || p->packet[0] == (0x37 + ALL_FRAMES) ) ? CH2 :
                           p->packet[0] == (0x38 + ALL_FRAMES) ? CH3 :
                           CH4;
            //DPRINTLN(DBG_INFO, F("(#") + String(iv->id) + F(") data msg 0x") + String(p->packet[0], HEX) + F(" channel ") + datachan);
            // count in RF_communication_protocol.xlsx is with offset = -1
            iv->setValue(iv->getPosByChFld(datachan, FLD_UDC, rec), rec, (float)((p->packet[9] << 8) + p->packet[10])/10);
            yield();
            iv->setValue(iv->getPosByChFld(datachan, FLD_IDC, rec), rec, (float)((p->packet[11] << 8) + p->packet[12])/10);
            yield();
            iv->setValue(iv->getPosByChFld(0, FLD_UAC, rec), rec, (float)((p->packet[13] << 8) + p->packet[14])/10);
            yield();
            iv->setValue(iv->getPosByChFld(0, FLD_F, rec), rec, (float) ((p->packet[15] << 8) + p->packet[16])/100);
            iv->setValue(iv->getPosByChFld(datachan, FLD_PDC, rec), rec, (float)((p->packet[17] << 8) + p->packet[18])/10);
            yield();
            iv->setValue(iv->getPosByChFld(datachan, FLD_YD, rec), rec, (float)((p->packet[19] << 8) + p->packet[20])/1);
            yield();
            iv->setValue(iv->getPosByChFld(0, FLD_T, rec), rec, (float) ((int16_t)(p->packet[21] << 8) + p->packet[22])/10);
            iv->setValue(iv->getPosByChFld(0, FLD_IRR, rec), rec, (float) (calcIrradiation(iv, datachan)));
            //AC Power is missing; we may have to calculate, as no respective data is in payload

            if ( datachan < 3 ) {
                mPayload[iv->id].dataAB[datachan] = true;
            }
            if ( !mPayload[iv->id].dataAB[CH0] && mPayload[iv->id].dataAB[CH2] && mPayload[iv->id].dataAB[CH2] ) {
                mPayload[iv->id].dataAB[CH0] = true;
            }

            if (p->packet[0] >= (0x36 + ALL_FRAMES) ) {

                /*For MI1500:
                if (MI1500) {
                  STAT = (uint8_t)(p->packet[25] );
                  FCNT = (uint8_t)(p->packet[26]);
                  FCODE = (uint8_t)(p->packet[27]);
                }*/

                uint8_t status = (uint8_t)(p->packet[23]);
                mPayload[iv->id].sts[datachan] = status;
                if ( !mPayload[iv->id].sts[0] || status < mPayload[iv->id].sts[0]) {
                    mPayload[iv->id].sts[0] = status;
                    iv->setValue(iv->getPosByChFld(0, FLD_EVT, rec), rec, status);
                }

                if (p->packet[0] < (0x39 + ALL_FRAMES) ) {
                    /*uint8_t cmd = p->packet[0] - ALL_FRAMES + 1;
                    mSys->Radio.prepareDevInformCmd(iv->radioId.u64, cmd, mPayload[iv->id].ts, iv->alarmMesIndex, false, cmd);
                    mPayload[iv->id].txCmd = cmd;*/
                    mPayload[iv->id].complete = false;
                }

                else if (p->packet[0] == (0x39 + ALL_FRAMES) ) {
                    /*uint8_t cmd = p->packet[0] - ALL_FRAMES + 1;
                    mSys->Radio.prepareDevInformCmd(iv->radioId.u64, cmd, mPayload[iv->id].ts, iv->alarmMesIndex, false, cmd);
                    mPayload[iv->id].txCmd = cmd;*/
                    mPayload[iv->id].complete = true;
                }

                //iv->setValue(iv->getPosByChFld(0, FLD_EVT, rec), rec, calcMiSts(iv));yield();
                if (iv->alarmMesIndex < rec->record[iv->getPosByChFld(0, FLD_EVT, rec)]){
                    iv->alarmMesIndex = rec->record[iv->getPosByChFld(0, FLD_EVT, rec)];

                    DPRINTHEAD(DBG_INFO, iv->id);
                    DBGPRINTLN(F("alarm ID incremented to ") + String(iv->alarmMesIndex));
                    //iv->enqueCommand<InfoCommand>(AlarmData);
                }

            }

            if ( mPayload[iv->id].complete || //4ch device
                 (iv->type != INV_TYPE_4CH     //other devices
                 && mPayload[iv->id].dataAB[CH0]
                 && mPayload[iv->id].stsAB[CH0])) {
                     miComplete(iv);
            }



/*
                            if(AlarmData == mPayload[iv->id].txCmd) {
                                uint8_t i = 0;
                                uint16_t code;
                                uint32_t start, end;
                                while(1) {
                                    code = iv->parseAlarmLog(i++, payload, payloadLen, &start, &end);
                                    if(0 == code)
                                        break;
                                    if (NULL != mCbMiAlarm)
                                        (mCbAlarm)(code, start, end);
                                    yield();
                                }
                            }*/
        }

        void miComplete(Inverter<> *iv) {
            mPayload[iv->id].complete = true; // For 2 CH devices, this might be too short...
            DPRINTLN(DBG_INFO, F("(#") + String(iv->id) + F(") got all msgs"));
            record_t<> *rec = iv->getRecordStruct(RealTimeRunData_Debug);
            iv->setValue(iv->getPosByChFld(0, FLD_YD, rec), rec, calcYieldDayCh0(iv,0));

            //preliminary AC calculation...
            float ac_pow = 0;
            for(uint8_t i = 1; i <= iv->channels; i++) {
                if (mPayload[iv->id].sts[i] == 3) {
                    uint8_t pos = iv->getPosByChFld(i, FLD_PDC, rec);
                    ac_pow += iv->getValue(pos, rec);
                }
            }
            ac_pow = (int) (ac_pow*9.5);
            iv->setValue(iv->getPosByChFld(0, FLD_PAC, rec), rec, (float) ac_pow/10);

            iv->doCalculations();
            iv->setQueuedCmdFinished();
            mStat->rxSuccess++;
            yield();
            notify(mPayload[iv->id].txCmd);
        }

        bool build(uint8_t id, bool *complete) {
            DPRINTLN(DBG_VERBOSE, F("build"));
            /*uint16_t crc = 0xffff, crcRcv = 0x0000;
            if (mPayload[id].maxPackId > MAX_PAYLOAD_ENTRIES)
                mPayload[id].maxPackId = MAX_PAYLOAD_ENTRIES;
            */
            // check if all messages are there

            *complete = mPayload[id].complete;
            uint8_t txCmd = mPayload[id].txCmd;
            //uint8_t cmd = getQueuedCmd();
            if(!*complete) {
                DPRINTLN(DBG_VERBOSE, F("incomlete, txCmd is 0x") + String(txCmd, HEX)); // + F("cmd is 0x") + String(cmd, HEX));
                if (txCmd == 0x09 || txCmd == 0x11 || (txCmd >= 0x36 && txCmd <= 0x39))
                    return false;
            }

            /*for (uint8_t i = 0; i < mPayload[id].maxPackId; i++) {
                if (mPayload[id].len[i] > 0) {
                    if (i == (mPayload[id].maxPackId - 1)) {
                        crc = ah::crc16(mPayload[id].data[i], mPayload[id].len[i] - 2, crc);
                        crcRcv = (mPayload[id].data[i][mPayload[id].len[i] - 2] << 8) | (mPayload[id].data[i][mPayload[id].len[i] - 1]);
                    } else
                        crc = ah::crc16(mPayload[id].data[i], mPayload[id].len[i], crc);
                }
                yield();
            }
            return (crc == crcRcv) ? true : false;*/
            return true;
        }

/*        void miDPRINTHead(uint8_t lvl, uint8_t id) {
            DPRINT(lvl, F("(#"));
            DBGPRINT(String(id));
            DBGPRINT(F(") "));
        }*/

        void reset(uint8_t id) {
            //DPRINTLN(DBG_INFO, F("resetPayload: id: ") + String(id));
            DPRINTHEAD(DBG_INFO, id);
            DBGPRINTLN(F("resetPayload"));
            memset(mPayload[id].len, 0, MAX_PAYLOAD_ENTRIES);
            mPayload[id].gotFragment = false;
            /*mPayload[id].maxPackId   = MAX_PAYLOAD_ENTRIES;
            mPayload[id].lastFound   = false;*/
            mPayload[id].retransmits = 0;
            mPayload[id].complete    = false;
            mPayload[id].dataAB[CH0] = true; //required for 1CH and 2CH devices
            mPayload[id].dataAB[CH1] = true; //required for 1CH and 2CH devices
            mPayload[id].dataAB[CH2] = true; //only required for 2CH devices
            mPayload[id].stsAB[CH0]  = true; //required for 1CH and 2CH devices
            mPayload[id].stsAB[CH1]  = true; //required for 1CH and 2CH devices
            mPayload[id].stsAB[CH2]  = true; //only required for 2CH devices
            mPayload[id].txCmd       = 0;
            mPayload[id].skipfirstrepeat   = 0;
            mPayload[id].requested   = false;
            mPayload[id].ts          = *mTimestamp;
            mPayload[id].sts[0]      = 0;
            mPayload[id].sts[CH1]    = 0;
            mPayload[id].sts[CH2]    = 0;
            mPayload[id].sts[CH3]    = 0;
            mPayload[id].sts[CH4]    = 0;
        }



        IApp *mApp;
        HMSYSTEM *mSys;
        HMRADIO *mRadio;
        statistics_t *mStat;
        uint8_t mMaxRetrans;
        uint32_t *mTimestamp;
        miPayload_t mPayload[MAX_NUM_INVERTERS];
        bool mSerialDebug;

        Inverter<> *mHighPrioIv;
        alarmListenerType mCbMiAlarm;
        payloadListenerType mCbMiPayload;
};

#endif /*__MI_PAYLOAD_H__*/<|MERGE_RESOLUTION|>--- conflicted
+++ resolved
@@ -44,7 +44,6 @@
         void setup(IApp *app, HMSYSTEM *sys, HMRADIO *radio, statistics_t *stat, uint8_t maxRetransmits, uint32_t *timestamp) {
             mApp        = app;
             mSys        = sys;
-            mRadio      = radio;
             mStat       = stat;
             mMaxRetrans = maxRetransmits;
             mTimestamp  = timestamp;
@@ -109,37 +108,10 @@
             mPayload[iv->id].requested = true;
 
             yield();
-<<<<<<< HEAD
-            if (mSerialDebug)
-                DPRINTLN(DBG_INFO, F("(#") + String(iv->id) + F(") Requesting Inv SN ") + String(iv->config->serial.u64, HEX));
-
-            uint8_t cmd = iv->getQueuedCmd();
-            DPRINT(DBG_INFO, F("(#"));
-            DBGPRINT(String(iv->id));
-            DBGPRINT(F(") prepareDevInformCmd 0x"));
-            DBGPRINTLN(String(cmd, HEX));
-            uint8_t cmd2 = cmd;
-            if (cmd == 0x1 ) { //0x1
-                cmd  = 0x0f;
-                cmd2 = 0x00;
-                mRadio->sendCmdPacket(iv->radioId.u64, cmd, cmd2, false);
-            } else {
-                mRadio->prepareDevInformCmd(iv->radioId.u64, cmd2, mPayload[iv->id].ts, iv->alarmMesIndex, false, cmd);
-            };
-
-            mRadio->prepareDevInformCmd(iv->radioId.u64, cmd2, mPayload[iv->id].ts, iv->alarmMesIndex, false, cmd);
-            mPayload[iv->id].txCmd = cmd;
-            if (iv->type == INV_TYPE_1CH || iv->type == INV_TYPE_2CH) {
-                mPayload[iv->id].dataAB[CH1] = false;
-                mPayload[iv->id].stsAB[CH1] = false;
-                mPayload[iv->id].dataAB[CH0] = false;
-                mPayload[iv->id].stsAB[CH0] = false;
-=======
             if (mSerialDebug){
                 DPRINTHEAD(DBG_INFO, iv->id);
                 DBGPRINT(F("Requesting Inv SN "));
                 DBGPRINTLN(String(iv->config->serial.u64, HEX));
->>>>>>> 25695fc3
             }
 
             if (iv->getDevControlRequest()) {
@@ -150,7 +122,7 @@
                     DBGPRINT(F(" power limit "));
                     DBGPRINTLN(String(iv->powerLimit[0]));
                 }
-                mSys->Radio.sendControlPacket(iv->radioId.u64, iv->devControlCmd, iv->powerLimit, false);
+                mRadio->sendControlPacket(iv->radioId.u64, iv->devControlCmd, iv->powerLimit, false);
                 mPayload[iv->id].txCmd = iv->devControlCmd;
                 //iv->clearCmdQueue();
                 //iv->enqueCommand<InfoCommand>(SystemConfigPara); // read back power limit
@@ -163,9 +135,9 @@
                 if (cmd == 0x1 ) { //0x1
                     cmd  = 0x0f;
                     cmd2 = 0x00;
-                    mSys->Radio.sendCmdPacket(iv->radioId.u64, cmd, cmd2, false);
+                    mRadio->sendCmdPacket(iv->radioId.u64, cmd, cmd2, false);
                 } else {
-                    mSys->Radio.prepareDevInformCmd(iv->radioId.u64, cmd2, mPayload[iv->id].ts, iv->alarmMesIndex, false, cmd);
+                    mRadio->prepareDevInformCmd(iv->radioId.u64, cmd2, mPayload[iv->id].ts, iv->alarmMesIndex, false, cmd);
                 };
 
                 mPayload[iv->id].txCmd = cmd;
@@ -248,18 +220,11 @@
                     }
                     /*iv->setQueuedCmdFinished();
                     mStat->rxSuccess++;
-<<<<<<< HEAD
-                    mRadio->sendCmdPacket(iv->radioId.u64, 0x0f, 0x01, false);
-                } else if ( p->packet[9] == 0x01 ) {//second frame
-                    DPRINTLN(DBG_INFO, F("(#") + String(iv->id) + F(") got 2nd frame (hw info)"));
-                    mRadio->sendCmdPacket(iv->radioId.u64, 0x0f, 0x12, false);
-=======
                     mSys->Radio.sendCmdPacket(iv->radioId.u64, 0x0f, 0x01, false);*/
                 } else if ( p->packet[9] == 0x01 ) {//second frame
                     DPRINTHEAD(DBG_INFO, iv->id);
                     DBGPRINTLN(F("got 2nd frame (hw info)"));
                     //mSys->Radio.sendCmdPacket(iv->radioId.u64, 0x0f, 0x12, false);
->>>>>>> 25695fc3
                 } else if ( p->packet[9] == 0x12 ) {//3rd frame
                     DPRINTHEAD(DBG_INFO, iv->id);
                     DBGPRINTLN(F("got 3rd frame (hw info)"));
@@ -382,7 +347,7 @@
                 if (NULL == iv)
                     continue; // skip to next inverter
 
-                if (IV_MI != iv->ivGen) // only process MI inverters
+                if (IV_HM == iv->ivGen) // only process MI inverters
                     continue; // skip to next inverter
 
                 if ( !mPayload[iv->id].complete &&
@@ -418,16 +383,9 @@
                                 DBGPRINTLN(F("Prevent retransmit on Restart / CleanState_LockAndAlarm..."));
                                 mPayload[iv->id].retransmits = mMaxRetrans;
                             } else if(iv->devControlCmd == ActivePowerContr) {
-<<<<<<< HEAD
-                                DPRINT(DBG_INFO, F("(#"));
-                                DBGPRINT(String(iv->id));
-                                DBGPRINTLN(F(") retransmit power limit"));
-                                mRadio->sendControlPacket(iv->radioId.u64, iv->devControlCmd, iv->powerLimit, true);
-=======
                                 DPRINTHEAD(DBG_INFO, iv->id);
                                 DBGPRINTLN(F("retransmit power limit"));
-                                mSys->Radio.sendControlPacket(iv->radioId.u64, iv->devControlCmd, iv->powerLimit, true);
->>>>>>> 25695fc3
+                                mRadio->sendControlPacket(iv->radioId.u64, iv->devControlCmd, iv->powerLimit, true);
                             } else {
                                 uint8_t cmd = mPayload[iv->id].txCmd;
                                 if (mPayload[iv->id].retransmits < mMaxRetrans) {
@@ -485,15 +443,10 @@
                             DPRINTHEAD(DBG_WARN, iv->id);
                             DBGPRINTLN(F("CRC Error: Request Complete Retransmit"));
                             mPayload[iv->id].txCmd = iv->getQueuedCmd();
-<<<<<<< HEAD
-                            DPRINTLN(DBG_INFO, F("(#") + String(iv->id) + F(") prepareDevInformCmd 0x") + String(mPayload[iv->id].txCmd, HEX));
+                            DPRINTHEAD(DBG_INFO, iv->id);
+
+                            DBGPRINTLN(F("prepareDevInformCmd 0x") + String(mPayload[iv->id].txCmd, HEX));
                             mRadio->prepareDevInformCmd(iv->radioId.u64, mPayload[iv->id].txCmd, mPayload[iv->id].ts, iv->alarmMesIndex, true);
-=======
-                            DPRINTHEAD(DBG_INFO, iv->id);
-
-                            DBGPRINTLN(F("prepareDevInformCmd 0x") + String(mPayload[iv->id].txCmd, HEX));
-                            mSys->Radio.prepareDevInformCmd(iv->radioId.u64, mPayload[iv->id].txCmd, mPayload[iv->id].ts, iv->alarmMesIndex, true);
->>>>>>> 25695fc3
                         }
                     }
                     /*else {  // payload complete
