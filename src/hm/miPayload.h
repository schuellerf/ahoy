//-----------------------------------------------------------------------------
// 2023 Ahoy, https://ahoydtu.de
// Creative Commons - http://creativecommons.org/licenses/by-nc-sa/3.0/de/
//-----------------------------------------------------------------------------

#ifndef __MI_PAYLOAD_H__
#define __MI_PAYLOAD_H__

//#include "hmInverter.h"
#include "../utils/dbg.h"
#include "../utils/crc.h"
#include "../config/config.h"
#include <Arduino.h>

typedef struct {
    uint32_t ts;
    bool requested;
    uint8_t txCmd;
    uint8_t len[MAX_PAYLOAD_ENTRIES];
    bool complete;
    bool dataAB[3];
    bool stsAB[3];
    uint8_t sts[5];
    uint8_t txId;
    uint8_t invId;
    uint8_t retransmits;
    bool gotFragment;
    /*
    uint8_t data[MAX_PAYLOAD_ENTRIES][MAX_RF_PAYLOAD_SIZE];

    uint8_t maxPackId;
    bool lastFound;
    bool gotFragment;*/
} miPayload_t;


typedef std::function<void(uint8_t)> miPayloadListenerType;


template<class HMSYSTEM, class HMRADIO>
class MiPayload {
    public:
        MiPayload() {}

        void setup(IApp *app, HMSYSTEM *sys, HMRADIO *radio, statistics_t *stat, uint8_t maxRetransmits, uint32_t *timestamp) {
            mApp        = app;
            mSys        = sys;
            mRadio      = radio;
            mStat       = stat;
            mMaxRetrans = maxRetransmits;
            mTimestamp  = timestamp;
            for(uint8_t i = 0; i < MAX_NUM_INVERTERS; i++) {
                reset(i);
            }
            mSerialDebug  = false;
            mHighPrioIv   = NULL;
            mCbMiPayload  = NULL;
        }

        void enableSerialDebug(bool enable) {
            mSerialDebug = enable;
        }

        void addPayloadListener(miPayloadListenerType cb) {
            mCbMiPayload = cb;
        }

        void addAlarmListener(alarmListenerType cb) {
            mCbMiAlarm = cb;
        }

        void loop() {
            /*if(NULL != mHighPrioIv) {
                iv->ivSend(mHighPrioIv, true); // should request firmware version etc.?
                mHighPrioIv = NULL;
            }*/
        }

        void ivSendHighPrio(Inverter<> *iv) {
            mHighPrioIv = iv;
        }

        void ivSend(Inverter<> *iv) {
            reset(iv->id);
            mPayload[iv->id].requested = true;

            yield();
            if (mSerialDebug)
                DPRINTLN(DBG_INFO, F("(#") + String(iv->id) + F(") Requesting Inv SN ") + String(iv->config->serial.u64, HEX));

<<<<<<< HEAD
            uint8_t cmd = iv->type == INV_TYPE_4CH ? 0x36 : 0x09; //iv->getQueuedCmd();
            DPRINTLN(DBG_INFO, F("(#") + String(iv->id) + F(") prepareDevInformCmd"));
            mRadio->prepareDevInformCmd(iv->radioId.u64, cmd, mPayload[iv->id].ts, iv->alarmMesIndex, false, cmd);
=======
            uint8_t cmd = iv->getQueuedCmd();
            DPRINT(DBG_INFO, F("(#"));
            DBGPRINT(String(iv->id));
            DBGPRINT(F(") prepareDevInformCmd 0x"));
            DBGPRINTLN(String(cmd, HEX));
            uint8_t cmd2 = cmd;
            if (cmd == 0x1 ) {
                cmd  = TX_REQ_INFO;
                cmd2 = 0x00;
            };

            mSys->Radio.prepareDevInformCmd(iv->radioId.u64, cmd2, mPayload[iv->id].ts, iv->alarmMesIndex, false, cmd);
>>>>>>> f5ef19cc
            mPayload[iv->id].txCmd = cmd;
            if (iv->type == INV_TYPE_1CH || iv->type == INV_TYPE_2CH) {
                mPayload[iv->id].dataAB[CH1] = false;
                mPayload[iv->id].stsAB[CH1] = false;
                mPayload[iv->id].dataAB[CH0] = false;
                mPayload[iv->id].stsAB[CH0] = false;
            }

            if (iv->type == INV_TYPE_2CH) {
                mPayload[iv->id].dataAB[CH2] = false;
                mPayload[iv->id].stsAB[CH2] = false;
            }
        }

        void add(Inverter<> *iv, packet_t *p) {
            //DPRINTLN(DBG_INFO, F("MI got data [0]=") + String(p->packet[0], HEX));

            if (p->packet[0] == (0x08 + ALL_FRAMES)) { // 0x88; MI status response to 0x09
                miStsDecode(iv, p);
            } else if (p->packet[0] == (0x11 + SINGLE_FRAME)) { // 0x92; MI status response to 0x11
                miStsDecode(iv, p, CH2);
            /*} else if (p->packet[0] == (0x09 + ALL_FRAMES)) { // MI data response to 0x09
                mPayload[iv->id].txId = p->packet[0];
                miDataDecode(iv,p);
                //iv->setQueuedCmdFinished();
                if (INV_TYPE_2CH == iv->type) {
<<<<<<< HEAD
                    //mRadio->prepareDevInformCmd(iv->radioId.u64, iv->getQueuedCmd(), mPayload[iv->id].ts, iv->alarmMesIndex, false, 0x11);
                    mRadio->prepareDevInformCmd(iv->radioId.u64, 0x11, mPayload[iv->id].ts, iv->alarmMesIndex, false, 0x11);
=======
                    //mSys->Radio.prepareDevInformCmd(iv->radioId.u64, iv->getQueuedCmd(), mPayload[iv->id].ts, iv->alarmMesIndex, false, 0x11);
                    //mSys->Radio.prepareDevInformCmd(iv->radioId.u64, 0x11, mPayload[iv->id].ts, iv->alarmMesIndex, false, 0x11);
>>>>>>> f5ef19cc
                } else { // additional check for mPayload[iv->id].stsa == true might be a good idea (request retransmit?)
                    mPayload[iv->id].complete = true;
                    //iv->setQueuedCmdFinished();
                }

            } else if (p->packet[0] == ()) { // MI data response to 0x11
                mPayload[iv->id].txId = p->packet[0];
                miDataDecode(iv,p);
                mStat->rxSuccess++;
                //iv->setQueuedCmdFinished();*/

            } else if ( p->packet[0] == 0x09 + ALL_FRAMES ||
                        p->packet[0] == 0x11 + ALL_FRAMES ||
                        ( p->packet[0] >= (0x36 + ALL_FRAMES) && p->packet[0] < (0x39 + SINGLE_FRAME) ) ) { // small MI or MI 1500 data responses to 0x09, 0x11, 0x36, 0x37, 0x38 and 0x39
                mPayload[iv->id].txId = p->packet[0];
                miDataDecode(iv,p);
<<<<<<< HEAD
                iv->setQueuedCmdFinished();
                if (p->packet[0] < (0x39 + ALL_FRAMES)) {
                    //mRadio->prepareDevInformCmd(iv->radioId.u64, iv->getQueuedCmd(), mPayload[iv->id].ts, iv->alarmMesIndex, false, p->packet[0] + 1 - ALL_FRAMES);
                    mRadio->prepareDevInformCmd(iv->radioId.u64, p->packet[0] + 1 - ALL_FRAMES, mPayload[iv->id].ts, iv->alarmMesIndex, false, p->packet[0] + 1 - ALL_FRAMES);
=======
                //mStat->rxSuccess++;
                //iv->setQueuedCmdFinished();
                /*if (p->packet[0] < (0x39 + ALL_FRAMES)) {
                    //mSys->Radio.prepareDevInformCmd(iv->radioId.u64, iv->getQueuedCmd(), mPayload[iv->id].ts, iv->alarmMesIndex, false, p->packet[0] + 1 - ALL_FRAMES);
                    //mSys->Radio.prepareDevInformCmd(iv->radioId.u64, p->packet[0] + 1 - ALL_FRAMES, mPayload[iv->id].ts, iv->alarmMesIndex, false, p->packet[0] + 1 - ALL_FRAMES);
>>>>>>> f5ef19cc
                } else {
                    mPayload[iv->id].complete = true;
                    //iv->setValue(iv->getPosByChFld(0, FLD_YD, rec), rec, CALC_YD_CH0);
                    //iv->setQueuedCmdFinished();
                }*/

            //}

            } else if (p->packet[0] == (TX_REQ_INFO + ALL_FRAMES)) {  // response from get information command
            // atm, we just do nothing else than print out what we got...
            // for decoding see xls- Data collection instructions - #147ff
/*
 Polling the device software and hardware version number command
 start byte	Command word	 routing address				 target address				 User data	 check	 end byte
 byte[0]	 byte[1]	 byte[2]	 byte[3]	 byte[4]	 byte[5]	 byte[6]	 byte[7]	 byte[8]	 byte[9]	 byte[10]	 byte[11]	 byte[12]
 0x7e	 0x0f	 xx	 xx	 xx	 xx	 YY	 YY	 YY	 YY	 0x00	 CRC	 0x7f

 Command Receipt - First Frame
 start byte	Command word	 target address				 routing address				 Multi-frame marking	 User data	 User data	 User data	 User data	 User data	 User data	 User data	 User data	 User data	 User data	 User data	 User data	 User data	 User data	 User data	 User data	 check	 end byte
 byte[0]	 byte[1]	 byte[2]	 byte[3]	 byte[4]	 byte[5]	 byte[6]	 byte[7]	 byte[8]	 byte[9]	 byte[10]	 byte[11]	 byte[12]	 byte[13]	 byte[14]	 byte[15]	 byte[16]	 byte[17]	 byte[18]	 byte[19]	 byte[20]	 byte[21]	 byte[22]	 byte[23]	 byte[24]	 byte[25]	 byte[26]	 byte[27]	 byte[28]
 0x7e	 0x8f	 YY	 YY	 YY	 YY	 xx	 xx	 xx	 xx	 0x00	 USFWBuild_VER		 APPFWBuild_VER		 APPFWBuild_YYYY		 APPFWBuild_MMDD		 APPFWBuild_HHMM		 APPFW_PN				 HW_VER		 CRC	 0x7f
 Command Receipt - Second Frame
 start byte	Command word	 target address				 routing address				 Multi-frame marking	 User data	 User data	 User data	 User data	 User data	 User data	 User data	 User data	 User data	 User data	 User data	 User data	 User data	 User data	 User data	 User data	 check	 end byte
 byte[0]	 byte[1]	 byte[2]	 byte[3]	 byte[4]	 byte[5]	 byte[6]	 byte[7]	 byte[8]	 byte[9]	 byte[10]	 byte[11]	 byte[12]	 byte[13]	 byte[14]	 byte[15]	 byte[16]	 byte[17]	 byte[18]	 byte[19]	 byte[20]	 byte[21]	 byte[22]	 byte[23]	 byte[24]	 byte[25]	 byte[26]	 byte[27]	 byte[28]
 0x7e	 0x8f	 YY	 YY	 YY	 YY	 xx	 xx	 xx	 xx	 0x01	 HW_PN				 HW_FB_TLmValue		 HW_FB_ReSPRT		 HW_GridSamp_ResValule		 HW_ECapValue		 Matching_APPFW_PN				 CRC	 0x7f
 Command receipt - third frame
 start byte	Command word	 target address				 routing address				 Multi-frame marking	 User data	 User data	 User data	 User data	 User data	 User data	 User data	 User data	 check	 end byte
 byte[0]	 byte[1]	 byte[2]	 byte[3]	 byte[4]	 byte[5]	 byte[6]	 byte[7]	 byte[8]	 byte[9]	 byte[10]	 byte[11]	 byte[12]	 byte[13]	 byte[14]	 byte[15]	 byte[16]	 byte[15]	 byte[16]	 byte[17]	 byte[18]
 0x7e	 0x8f	 YY	 YY	 YY	 YY	 xx	 xx	 xx	 xx	 0x12	 APPFW_MINVER		 HWInfoAddr		 PNInfoCRC_gusv		 PNInfoCRC_gusv		 CRC	 0x7f

*/
                mPayload[iv->id].txId = p->packet[0];
                DPRINTLN(DBG_DEBUG, F("Response from info request received"));
                uint8_t *pid = &p->packet[9];
                if (*pid == 0x00) {
                    DPRINT(DBG_DEBUG, F("fragment number zero received"));

                    iv->setQueuedCmdFinished();
                } //else {
                    DPRINTLN(DBG_DEBUG, "PID: 0x" + String(*pid, HEX));
                    /*
                    if ((*pid & 0x7F) < MAX_PAYLOAD_ENTRIES) {
                        memcpy(mPayload[iv->id].data[(*pid & 0x7F) - 1], &p->packet[10], p->len - 11);
                        mPayload[iv->id].len[(*pid & 0x7F) - 1] = p->len - 11;
                        mPayload[iv->id].gotFragment = true;
                    }

                    if ((*pid & ALL_FRAMES) == ALL_FRAMES) {
                        // Last packet
                        if (((*pid & 0x7f) > mPayload[iv->id].maxPackId) || (MAX_PAYLOAD_ENTRIES == mPayload[iv->id].maxPackId)) {
                            mPayload[iv->id].maxPackId = (*pid & 0x7f);
                            if (*pid > 0x81)
                                mPayload[iv->id].lastFound = true;
                        }
                    }
                }
            } */
            } else if (p->packet[0] == (TX_REQ_DEVCONTROL + ALL_FRAMES)) { // response from dev control command
                DPRINTLN(DBG_DEBUG, F("Response from devcontrol request received"));

                mPayload[iv->id].txId = p->packet[0];
                iv->clearDevControlRequest();

                if ((p->packet[12] == ActivePowerContr) && (p->packet[13] == 0x00)) {
                    String msg = "";
                    if((p->packet[10] == 0x00) && (p->packet[11] == 0x00))
                        mApp->setMqttPowerLimitAck(iv);
                    else
                        msg = "NOT ";
                    DPRINTLN(DBG_INFO, F("Inverter ") + String(iv->id) + F(" has ") + msg + F("accepted power limit set point ") + String(iv->powerLimit[0]) + F(" with PowerLimitControl ") + String(iv->powerLimit[1]));
                    iv->clearCmdQueue();
                    iv->enqueCommand<InfoCommand>(SystemConfigPara); // read back power limit
                }
                iv->devControlCmd = Init;
            } else {  // some other response; copied from hmPayload:process; might not be correct to do that here!!!
                DPRINTLN(DBG_INFO, F("procPyld: cmd:  0x") + String(mPayload[iv->id].txCmd, HEX));
                DPRINTLN(DBG_INFO, F("procPyld: txid: 0x") + String(mPayload[iv->id].txId, HEX));
                //DPRINTLN(DBG_DEBUG, F("procPyld: max:  ") + String(mPayload[iv->id].maxPackId));
                record_t<> *rec = iv->getRecordStruct(mPayload[iv->id].txCmd);  // choose the parser
                mPayload[iv->id].complete = true;

                uint8_t payload[128];
                uint8_t payloadLen = 0;

                memset(payload, 0, 128);

                /*for (uint8_t i = 0; i < (mPayload[iv->id].maxPackId); i++) {
                    memcpy(&payload[payloadLen], mPayload[iv->id].data[i], (mPayload[iv->id].len[i]));
                    payloadLen += (mPayload[iv->id].len[i]);
                    yield();
                }*/
                payloadLen -= 2;

                if (mSerialDebug) {
                    DPRINT(DBG_INFO, F("Payload (") + String(payloadLen) + "): ");
                    ah::dumpBuf(payload, payloadLen);
                }

                if (NULL == rec) {
                    DPRINTLN(DBG_ERROR, F("record is NULL!"));
                } else if ((rec->pyldLen == payloadLen) || (0 == rec->pyldLen)) {
                    if (mPayload[iv->id].txId == (TX_REQ_INFO + ALL_FRAMES))
                        mStat->rxSuccess++;

                    rec->ts = mPayload[iv->id].ts;
                    for (uint8_t i = 0; i < rec->length; i++) {
                        iv->addValue(i, payload, rec);
                        yield();
                    }
                    iv->doCalculations();
                    notify(mPayload[iv->id].txCmd);

                    if(AlarmData == mPayload[iv->id].txCmd) {
                        uint8_t i = 0;
                        uint16_t code;
                        uint32_t start, end;
                        while(1) {
                            code = iv->parseAlarmLog(i++, payload, payloadLen, &start, &end);
                            if(0 == code)
                                break;
                            if (NULL != mCbMiAlarm)
                                (mCbMiAlarm)(code, start, end);
                            yield();
                        }
                    }
                } else {
                    DPRINTLN(DBG_ERROR, F("plausibility check failed, expected ") + String(rec->pyldLen) + F(" bytes"));
                    mStat->rxFail++;
                }

                iv->setQueuedCmdFinished();
            }
        }

        void process(bool retransmit) {
            for (uint8_t id = 0; id < mSys->getNumInverters(); id++) {
                Inverter<> *iv = mSys->getInverterByPos(id);
                if (NULL == iv)
                    continue; // skip to next inverter

                if (IV_MI != iv->ivGen) // only process MI inverters
                    continue; // skip to next inverter

                if ((mPayload[iv->id].txId != (TX_REQ_INFO + ALL_FRAMES)) &&
                    (mPayload[iv->id].txId <  (0x36 + ALL_FRAMES)) &&
                    (mPayload[iv->id].txId >  (0x39 + ALL_FRAMES)) &&
                    (mPayload[iv->id].txId != (0x09 + ALL_FRAMES)) &&
                    (mPayload[iv->id].txId != (0x11 + ALL_FRAMES)) &&
                    (mPayload[iv->id].txId != (0x88)) &&
                    (mPayload[iv->id].txId != (0x92)) &&
                    (mPayload[iv->id].txId != 0 )) {
                    // no processing needed if txId is not one of 0x95, 0x88, 0x89, 0x91, 0x92 or resonse to 0x36ff
                    mPayload[iv->id].complete = true;
                    continue; // skip to next inverter
                }

                if (!mPayload[iv->id].complete) {
                    //DPRINTLN(DBG_INFO, F("Pyld incompl code")); //info for testing only
                    bool crcPass, pyldComplete;
                    crcPass = build(iv->id, &pyldComplete);
                    if (!crcPass && !pyldComplete) { // payload not complete
                        if ((mPayload[iv->id].requested) && (retransmit)) {
                            if (iv->devControlCmd == Restart || iv->devControlCmd == CleanState_LockAndAlarm) {
                                // This is required to prevent retransmissions without answer.
                                DPRINTLN(DBG_INFO, F("Prevent retransmit on Restart / CleanState_LockAndAlarm..."));
                                mPayload[iv->id].retransmits = mMaxRetrans;
                            } else if(iv->devControlCmd == ActivePowerContr) {
                                DPRINTLN(DBG_INFO, F("retransmit power limit"));
                                mRadio->sendControlPacket(iv->radioId.u64, iv->devControlCmd, iv->powerLimit, true);
                            } else {
                                if (mPayload[iv->id].retransmits < mMaxRetrans) {
                                    mPayload[iv->id].retransmits++;
<<<<<<< HEAD
                                    //mRadio->prepareDevInformCmd(iv->radioId.u64, iv->getQueuedCmd(), mPayload[iv->id].ts, iv->alarmMesIndex, false, 0x11);
                                    mRadio->sendCmdPacket(iv->radioId.u64, iv->getQueuedCmd(), 24, true);
                                    /*if(false == mPayload[iv->id].gotFragment) {
                                        DPRINTLN(DBG_WARN, F("(#") + String(iv->id) + F(") nothing received"));
                                        mPayload[iv->id].retransmits = mMaxRetrans;
                                    } else {
                                        for (uint8_t i = 0; i < (mPayload[iv->id].maxPackId - 1); i++) {
                                            if (mPayload[iv->id].len[i] == 0) {
                                                DPRINTLN(DBG_WARN, F("Frame ") + String(i + 1) + F(" missing: Request Retransmit"));
                                                mRadio->sendCmdPacket(iv->radioId.u64, TX_REQ_INFO, (SINGLE_FRAME + i), true);
                                                break;  // only request retransmit one frame per loop
=======
                                    if( !mPayload[iv->id].gotFragment ) {
                                        DPRINT(DBG_INFO, F("(#"));
                                        DBGPRINT(String(iv->id));
                                        DBGPRINTLN(F(") nothing received"));
                                        mPayload[iv->id].retransmits = mMaxRetrans;
                                    } else {
                                        uint8_t cmd = mPayload[iv->id].txCmd;
                                        if ( cmd >= 0x36 && cmd < 0x39 ) { // MI-1500 Data command
                                            cmd++; // just request the next channel
                                        } else if ( cmd == 0x09 ) {//MI single or dual channel device
                                            if ( mPayload[iv->id].dataAB[CH1] && iv->type == INV_TYPE_2CH  ) {
                                                if (!mPayload[iv->id].stsAB[CH2] || !mPayload[iv->id].dataAB[CH2] )
                                                    cmd = 0x11;
                                            }
                                        } else if ( cmd == 0x11) {
                                            if ( mPayload[iv->id].dataAB[CH2] ) { // data is there, but no status
                                                if (!mPayload[iv->id].stsAB[CH1] || !mPayload[iv->id].dataAB[CH1] )
                                                    cmd = 0x09;
>>>>>>> f5ef19cc
                                            }
                                        }
                                        DPRINTLN(DBG_INFO, F("(#") + String(iv->id) + F(") next request is 0x") + String(cmd, HEX));
                                        //mSys->Radio.sendCmdPacket(iv->radioId.u64, cmd, cmd, true);
                                        mSys->Radio.prepareDevInformCmd(iv->radioId.u64, cmd, mPayload[iv->id].ts, iv->alarmMesIndex, true, cmd);
                                        mPayload[iv->id].txCmd = cmd;
                                        yield();
                                    }
                                }
                            }
                        }
                    } else if(!crcPass && pyldComplete) { // crc error on complete Payload
                        if (mPayload[iv->id].retransmits < mMaxRetrans) {
                            mPayload[iv->id].retransmits++;
                            DPRINTLN(DBG_WARN, F("CRC Error: Request Complete Retransmit"));
                            mPayload[iv->id].txCmd = iv->getQueuedCmd();
                            DPRINTLN(DBG_INFO, F("(#") + String(iv->id) + F(") prepareDevInformCmd 0x") + String(mPayload[iv->id].txCmd, HEX));
                            mRadio->prepareDevInformCmd(iv->radioId.u64, mPayload[iv->id].txCmd, mPayload[iv->id].ts, iv->alarmMesIndex, true);
                        }
                    } else {  // payload complete
                        DPRINTLN(DBG_INFO, F("procPyld: cmd:  0x") + String(mPayload[iv->id].txCmd, HEX));
                        DPRINTLN(DBG_INFO, F("procPyld: txid: 0x") + String(mPayload[iv->id].txId, HEX));
                        //DPRINTLN(DBG_DEBUG, F("procPyld: max:  ") + String(mPayload[iv->id].maxPackId));
                        //record_t<> *rec = iv->getRecordStruct(mPayload[iv->id].txCmd);  // choose the parser

                        mPayload[iv->id].complete = true;
                        uint8_t ac_pow = 0;
                        //if (mPayload[iv->id].sts[0] == 3) {
                            ac_pow = calcPowerDcCh0(iv, 0)*9.5;
                        //}
                        record_t<> *rec = iv->getRecordStruct(RealTimeRunData_Debug);  // choose the parser
                        iv->setValue(iv->getPosByChFld(0, FLD_PAC, rec), rec, (float) (ac_pow/10));

                        DPRINTLN(DBG_INFO, F("proces: compl. set of msgs detected"));
                        iv->setValue(iv->getPosByChFld(0, FLD_YD, rec), rec, calcYieldDayCh0(iv,0));
                        iv->doCalculations();

                        /*uint8_t payload[128];
                        uint8_t payloadLen = 0;

                        memset(payload, 0, 128);

                        for (uint8_t i = 0; i < (mPayload[iv->id].maxPackId); i++) {
                            memcpy(&payload[payloadLen], mPayload[iv->id].data[i], (mPayload[iv->id].len[i]));
                            payloadLen += (mPayload[iv->id].len[i]);
                            yield();
                        }
                        payloadLen -= 2;

                        if (mSerialDebug) {
                            DPRINT(DBG_INFO, F("Payload (") + String(payloadLen) + "): ");
                            ah::dumpBuf(payload, payloadLen);
                        }

                        if (NULL == rec) {
                            DPRINTLN(DBG_ERROR, F("record is NULL!"));
                        } else if ((rec->pyldLen == payloadLen) || (0 == rec->pyldLen)) {
                            if (mPayload[iv->id].txId == (TX_REQ_INFO + ALL_FRAMES))
                                mStat->rxSuccess++;

                            rec->ts = mPayload[iv->id].ts;
                            for (uint8_t i = 0; i < rec->length; i++) {
                                iv->addValue(i, payload, rec);
                                yield();
                            }
                            iv->doCalculations();
                            notify(mPayload[iv->id].txCmd);

                            if(AlarmData == mPayload[iv->id].txCmd) {
                                uint8_t i = 0;
                                uint16_t code;
                                uint32_t start, end;
                                while(1) {
                                    code = iv->parseAlarmLog(i++, payload, payloadLen, &start, &end);
                                    if(0 == code)
                                        break;
                                    if (NULL != mCbAlarm)
                                        (mCbAlarm)(code, start, end);
                                    yield();
                                }
                            }
                        } else {
                            DPRINTLN(DBG_ERROR, F("plausibility check failed, expected ") + String(rec->pyldLen) + F(" bytes"));
                            mStat->rxFail++;
                        }

                        iv->setQueuedCmdFinished(); */
                    }
                }
                yield();
            }
        }

    private:
        void notify(uint8_t val) {
            if(NULL != mCbMiPayload)
                (mCbMiPayload)(val);
        }

        void miStsDecode(Inverter<> *iv, packet_t *p, uint8_t chan = CH1) {
            DPRINTLN(DBG_INFO, F("(#") + String(iv->id) + F(") status msg 0x") + String(p->packet[0], HEX));
            record_t<> *rec = iv->getRecordStruct(RealTimeRunData_Debug);  // choose the record structure
            rec->ts = mPayload[iv->id].ts;
            mPayload[iv->id].gotFragment = true;
            mPayload[iv->id].txId = p->packet[0];

            uint8_t status  = (p->packet[11] << 8) + p->packet[12];
            uint8_t stschan = p->packet[0] == 0x88 ? CH1 : CH2;
            mPayload[iv->id].sts[stschan] = status;
            mPayload[iv->id].stsAB[stschan] = true;
            if (mPayload[iv->id].stsAB[CH1] && mPayload[iv->id].stsAB[CH2])
                mPayload[iv->id].stsAB[CH0] = true;
            if ( !mPayload[iv->id].sts[0] || status < mPayload[iv->id].sts[0]) {
                mPayload[iv->id].sts[0] = status;
                iv->setValue(iv->getPosByChFld(0, FLD_EVT, rec), rec, status);
            }

            /*if ( !mPayload[iv->id].dataAB[0] || !mPayload[iv->id].dataAB[1] ) {
                uint8_t cmd = mPayload[iv->id].dataAB[0] ? 0x11 : 0x09;
                DPRINTLN(DBG_INFO, F("request missing status 0x") + String(cmd, HEX));
                mSys->Radio.prepareDevInformCmd(iv->radioId.u64, cmd, mPayload[iv->id].ts, iv->alarmMesIndex, false, cmd);
                mPayload[iv->id].txCmd = cmd;
                rem: gotFragment should be a better solution
            } */

            if (iv->alarmMesIndex < rec->record[iv->getPosByChFld(0, FLD_EVT, rec)]){
                iv->alarmMesIndex = rec->record[iv->getPosByChFld(0, FLD_EVT, rec)]; // seems there's no status per channel in 3rd gen. models?!?

                DPRINTLN(DBG_INFO, "alarm ID incremented to " + String(iv->alarmMesIndex));
                iv->enqueCommand<InfoCommand>(AlarmData);
            }
            if (mPayload[iv->id].stsAB[CH0] && mPayload[iv->id].dataAB[CH0] && !mPayload[iv->id].complete) {
                mPayload[iv->id].complete = true;
                DPRINTLN(DBG_INFO, F("rec. complete set of msgs"));
                iv->setValue(iv->getPosByChFld(0, FLD_YD, rec), rec, calcYieldDayCh0(iv,0));
                iv->setQueuedCmdFinished();
                iv->doCalculations();
                notify(mPayload[iv->id].txCmd);
            }

        }

        void miDataDecode(Inverter<> *iv, packet_t *p) {
            record_t<> *rec = iv->getRecordStruct(RealTimeRunData_Debug);  // choose the parser
            rec->ts = mPayload[iv->id].ts;
            mPayload[iv->id].gotFragment = true;

            uint8_t datachan = ( p->packet[0] == 0x89 || p->packet[0] == (0x36 + ALL_FRAMES) ) ? CH1 :
                           ( p->packet[0] == 0x91 || p->packet[0] == (0x37 + ALL_FRAMES) ) ? CH2 :
                           p->packet[0] == (0x38 + ALL_FRAMES) ? CH3 :
                           CH4;
            DPRINTLN(DBG_INFO, F("(#") + String(iv->id) + F(") data msg 0x") + String(p->packet[0], HEX) + F(" channel ") + datachan);
            // count in RF_communication_protocol.xlsx is with offset = -1
            iv->setValue(iv->getPosByChFld(datachan, FLD_UDC, rec), rec, (float)((p->packet[9] << 8) + p->packet[10])/10);
            yield();
            iv->setValue(iv->getPosByChFld(datachan, FLD_IDC, rec), rec, (float)((p->packet[11] << 8) + p->packet[12])/10);
            yield();
            iv->setValue(iv->getPosByChFld(0, FLD_UAC, rec), rec, (float)((p->packet[13] << 8) + p->packet[14])/10);
            yield();
            iv->setValue(iv->getPosByChFld(0, FLD_F, rec), rec, (float) ((p->packet[15] << 8) + p->packet[16])/100);
            iv->setValue(iv->getPosByChFld(datachan, FLD_PDC, rec), rec, (float)((p->packet[17] << 8) + p->packet[18])/10);
            yield();
            iv->setValue(iv->getPosByChFld(datachan, FLD_YD, rec), rec, (float)((p->packet[19] << 8) + p->packet[20])/1);
            yield();
            iv->setValue(iv->getPosByChFld(0, FLD_T, rec), rec, (float) ((int16_t)(p->packet[21] << 8) + p->packet[22])/10);
            iv->setValue(iv->getPosByChFld(0, FLD_IRR, rec), rec, (float) (calcIrradiation(iv, datachan)));
            //AC Power is missing; we may have to calculate, as no respective data is in payload

            if ( datachan < 3 ) {
                mPayload[iv->id].dataAB[datachan] = true;
            }
            if ( !mPayload[iv->id].dataAB[CH0] && mPayload[iv->id].dataAB[CH2] && mPayload[iv->id].dataAB[CH2] ) {
                mPayload[iv->id].dataAB[CH0] = true;
            }

            if (p->packet[0] >= (0x36 + ALL_FRAMES) ) {

                /*For MI1500:
                if (MI1500) {
                  STAT = (uint8_t)(p->packet[25] );
                  FCNT = (uint8_t)(p->packet[26]);
                  FCODE = (uint8_t)(p->packet[27]);
                }*/

                uint8_t status = (uint8_t)(p->packet[23]);
                mPayload[iv->id].sts[datachan] = status;
                if ( !mPayload[iv->id].sts[0] || status < mPayload[iv->id].sts[0]) {
                    mPayload[iv->id].sts[0] = status;
                    iv->setValue(iv->getPosByChFld(0, FLD_EVT, rec), rec, status);
                }

                if (p->packet[0] < (0x39 + ALL_FRAMES) ) {
                    /*uint8_t cmd = p->packet[0] - ALL_FRAMES + 1;
                    mSys->Radio.prepareDevInformCmd(iv->radioId.u64, cmd, mPayload[iv->id].ts, iv->alarmMesIndex, false, cmd);
                    mPayload[iv->id].txCmd = cmd;*/
                    mPayload[iv->id].complete = false;
                }

                else if (p->packet[0] == (0x39 + ALL_FRAMES) ) {
                    /*uint8_t cmd = p->packet[0] - ALL_FRAMES + 1;
                    mSys->Radio.prepareDevInformCmd(iv->radioId.u64, cmd, mPayload[iv->id].ts, iv->alarmMesIndex, false, cmd);
                    mPayload[iv->id].txCmd = cmd;*/
                    mPayload[iv->id].complete = true;
                }

                //iv->setValue(iv->getPosByChFld(0, FLD_EVT, rec), rec, calcMiSts(iv));yield();
                if (iv->alarmMesIndex < rec->record[iv->getPosByChFld(0, FLD_EVT, rec)]){
                    iv->alarmMesIndex = rec->record[iv->getPosByChFld(0, FLD_EVT, rec)];

                    DPRINTLN(DBG_INFO, F("alarm ID incremented to ") + String(iv->alarmMesIndex));
                    //iv->enqueCommand<InfoCommand>(AlarmData);
                }

            }

            //preliminary AC calculation...
            uint8_t ac_pow = 0;
            //if (mPayload[iv->id].sts[0] == 3) {
                ac_pow = calcPowerDcCh0(iv, 0)*9.5;
            //}
            iv->setValue(iv->getPosByChFld(0, FLD_PAC, rec), rec, (float) (ac_pow/10));

            if ( mPayload[iv->id].complete || //4ch device
                 iv->type != INV_TYPE_4CH     //other devices
                 && mPayload[iv->id].dataAB[CH0]
                 && mPayload[iv->id].stsAB[CH0] ) {
                    mPayload[iv->id].complete = true; // For 2 CH devices, this might be too short...
                    DPRINTLN(DBG_INFO, F("rec. complete set of msgs"));
                    iv->setValue(iv->getPosByChFld(0, FLD_YD, rec), rec, calcYieldDayCh0(iv,0));
                    iv->doCalculations();
                /*} else {
                    //retry to get missing status info for one or two channel devices
                    DPRINTLN(DBG_INFO, F("request missing data or status 0x") + String(cmd, HEX));
                    mSys->Radio.prepareDevInformCmd(iv->radioId.u64, cmd, mPayload[iv->id].ts, iv->alarmMesIndex, false, cmd);
                    mPayload[iv->id].txCmd = cmd;
                    //iv->enqueCommand(cmd); // mPayload[iv->id].dataAB[1] ? 0x09 : 0x11)
                }*/
            }
            /* should be included in process()
            else if (mPayload[iv->id].txCmd == 0x09 && iv->type == INV_TYPE_2CH) {
                uint8_t cmd = 0x11;
                DPRINTLN(DBG_INFO, F("request second data channel 0x") + String(cmd, HEX));
                mSys->Radio.prepareDevInformCmd(iv->radioId.u64, cmd, mPayload[iv->id].ts, iv->alarmMesIndex, false, cmd);
                mPayload[iv->id].txCmd = cmd;
                mPayload[iv->id].complete = false;
            }*/

            iv->setQueuedCmdFinished();
            mStat->rxSuccess++;
            yield();

            notify(mPayload[iv->id].txCmd);

/*
                            if(AlarmData == mPayload[iv->id].txCmd) {
                                uint8_t i = 0;
                                uint16_t code;
                                uint32_t start, end;
                                while(1) {
                                    code = iv->parseAlarmLog(i++, payload, payloadLen, &start, &end);
                                    if(0 == code)
                                        break;
                                    if (NULL != mCbMiAlarm)
                                        (mCbAlarm)(code, start, end);
                                    yield();
                                }
                            }*/
        }

        bool build(uint8_t id, bool *complete) {
            DPRINTLN(DBG_VERBOSE, F("build"));
            /*uint16_t crc = 0xffff, crcRcv = 0x0000;
            if (mPayload[id].maxPackId > MAX_PAYLOAD_ENTRIES)
                mPayload[id].maxPackId = MAX_PAYLOAD_ENTRIES;
            */
            // check if all messages are there

            *complete = mPayload[id].complete;
            uint8_t txCmd = mPayload[id].txCmd;
            //uint8_t cmd = getQueuedCmd();
            if(!*complete) {
                DPRINTLN(DBG_VERBOSE, F("incomlete, txCmd is 0x") + String(txCmd, HEX)); // + F("cmd is 0x") + String(cmd, HEX));
                if (txCmd == 0x09 || txCmd == 0x11 || txCmd >= 0x36 && txCmd <= 0x39 )
                    return false;
            }

            /*for (uint8_t i = 0; i < mPayload[id].maxPackId; i++) {
                if (mPayload[id].len[i] > 0) {
                    if (i == (mPayload[id].maxPackId - 1)) {
                        crc = ah::crc16(mPayload[id].data[i], mPayload[id].len[i] - 2, crc);
                        crcRcv = (mPayload[id].data[i][mPayload[id].len[i] - 2] << 8) | (mPayload[id].data[i][mPayload[id].len[i] - 1]);
                    } else
                        crc = ah::crc16(mPayload[id].data[i], mPayload[id].len[i], crc);
                }
                yield();
            }

            return (crc == crcRcv) ? true : false;*/
            return true;
        }

        void reset(uint8_t id) {
            DPRINTLN(DBG_INFO, F("resetPayload: id: ") + String(id));
            memset(mPayload[id].len, 0, MAX_PAYLOAD_ENTRIES);
            mPayload[id].gotFragment = false;
            /*mPayload[id].maxPackId   = MAX_PAYLOAD_ENTRIES;
            mPayload[id].lastFound   = false;*/
            mPayload[id].retransmits = 0;
            mPayload[id].complete    = false;
            mPayload[id].dataAB[CH0] = true; //required for 1CH and 2CH devices
            mPayload[id].dataAB[CH1] = true; //required for 1CH and 2CH devices
            mPayload[id].dataAB[CH2] = true; //only required for 2CH devices
            mPayload[id].stsAB[CH0]  = true; //required for 1CH and 2CH devices
            mPayload[id].stsAB[CH1]  = true; //required for 1CH and 2CH devices
            mPayload[id].stsAB[CH2]  = true; //only required for 2CH devices
            mPayload[id].txCmd       = 0;
            mPayload[id].requested   = false;
            mPayload[id].ts          = *mTimestamp;
            mPayload[id].sts[0]      = 0; //disable this in case gotFragment is not working
            mPayload[id].sts[CH1]    = 0;
            mPayload[id].sts[CH2]    = 0;
            mPayload[id].sts[CH3]    = 0;
            mPayload[id].sts[CH4]    = 0;
        }


/*        template<class T=uint8_t>
        static T calcMiSts(Inverter<> *iv) {
            if(NULL != iv) {
                T result = 0;
                bool stsComplete = true;
                uint8_t stsCh;
                for(uint8_t i = 1; i <= iv->channels; i++) {
                    stsCh = mPayload[iv->id].sts[i];
                    if (!stsCh) {
                        stsComplete = false;
                    } else if ( !result || stsCh < result ) {
                        result = stsCh;
                        if (stsComplete && stsCh > stsComplete) {
                            stsComplete = stsCh;
                        }
                    }
                }
                mPayload[iv->id].sts[0] = stsComplete;
                return result;
            }
            return 0;
        } */

        IApp *mApp;
        HMSYSTEM *mSys;
        HMRADIO *mRadio;
        statistics_t *mStat;
        uint8_t mMaxRetrans;
        uint32_t *mTimestamp;
        miPayload_t mPayload[MAX_NUM_INVERTERS];
        bool mSerialDebug;

        Inverter<> *mHighPrioIv;
        alarmListenerType mCbMiAlarm;
        payloadListenerType mCbMiPayload;
};

#endif /*__MI_PAYLOAD_H__*/<|MERGE_RESOLUTION|>--- conflicted
+++ resolved
@@ -88,11 +88,6 @@
             if (mSerialDebug)
                 DPRINTLN(DBG_INFO, F("(#") + String(iv->id) + F(") Requesting Inv SN ") + String(iv->config->serial.u64, HEX));
 
-<<<<<<< HEAD
-            uint8_t cmd = iv->type == INV_TYPE_4CH ? 0x36 : 0x09; //iv->getQueuedCmd();
-            DPRINTLN(DBG_INFO, F("(#") + String(iv->id) + F(") prepareDevInformCmd"));
-            mRadio->prepareDevInformCmd(iv->radioId.u64, cmd, mPayload[iv->id].ts, iv->alarmMesIndex, false, cmd);
-=======
             uint8_t cmd = iv->getQueuedCmd();
             DPRINT(DBG_INFO, F("(#"));
             DBGPRINT(String(iv->id));
@@ -105,7 +100,6 @@
             };
 
             mSys->Radio.prepareDevInformCmd(iv->radioId.u64, cmd2, mPayload[iv->id].ts, iv->alarmMesIndex, false, cmd);
->>>>>>> f5ef19cc
             mPayload[iv->id].txCmd = cmd;
             if (iv->type == INV_TYPE_1CH || iv->type == INV_TYPE_2CH) {
                 mPayload[iv->id].dataAB[CH1] = false;
@@ -132,13 +126,8 @@
                 miDataDecode(iv,p);
                 //iv->setQueuedCmdFinished();
                 if (INV_TYPE_2CH == iv->type) {
-<<<<<<< HEAD
-                    //mRadio->prepareDevInformCmd(iv->radioId.u64, iv->getQueuedCmd(), mPayload[iv->id].ts, iv->alarmMesIndex, false, 0x11);
-                    mRadio->prepareDevInformCmd(iv->radioId.u64, 0x11, mPayload[iv->id].ts, iv->alarmMesIndex, false, 0x11);
-=======
                     //mSys->Radio.prepareDevInformCmd(iv->radioId.u64, iv->getQueuedCmd(), mPayload[iv->id].ts, iv->alarmMesIndex, false, 0x11);
                     //mSys->Radio.prepareDevInformCmd(iv->radioId.u64, 0x11, mPayload[iv->id].ts, iv->alarmMesIndex, false, 0x11);
->>>>>>> f5ef19cc
                 } else { // additional check for mPayload[iv->id].stsa == true might be a good idea (request retransmit?)
                     mPayload[iv->id].complete = true;
                     //iv->setQueuedCmdFinished();
@@ -155,18 +144,11 @@
                         ( p->packet[0] >= (0x36 + ALL_FRAMES) && p->packet[0] < (0x39 + SINGLE_FRAME) ) ) { // small MI or MI 1500 data responses to 0x09, 0x11, 0x36, 0x37, 0x38 and 0x39
                 mPayload[iv->id].txId = p->packet[0];
                 miDataDecode(iv,p);
-<<<<<<< HEAD
-                iv->setQueuedCmdFinished();
-                if (p->packet[0] < (0x39 + ALL_FRAMES)) {
-                    //mRadio->prepareDevInformCmd(iv->radioId.u64, iv->getQueuedCmd(), mPayload[iv->id].ts, iv->alarmMesIndex, false, p->packet[0] + 1 - ALL_FRAMES);
-                    mRadio->prepareDevInformCmd(iv->radioId.u64, p->packet[0] + 1 - ALL_FRAMES, mPayload[iv->id].ts, iv->alarmMesIndex, false, p->packet[0] + 1 - ALL_FRAMES);
-=======
                 //mStat->rxSuccess++;
                 //iv->setQueuedCmdFinished();
                 /*if (p->packet[0] < (0x39 + ALL_FRAMES)) {
                     //mSys->Radio.prepareDevInformCmd(iv->radioId.u64, iv->getQueuedCmd(), mPayload[iv->id].ts, iv->alarmMesIndex, false, p->packet[0] + 1 - ALL_FRAMES);
                     //mSys->Radio.prepareDevInformCmd(iv->radioId.u64, p->packet[0] + 1 - ALL_FRAMES, mPayload[iv->id].ts, iv->alarmMesIndex, false, p->packet[0] + 1 - ALL_FRAMES);
->>>>>>> f5ef19cc
                 } else {
                     mPayload[iv->id].complete = true;
                     //iv->setValue(iv->getPosByChFld(0, FLD_YD, rec), rec, CALC_YD_CH0);
@@ -339,19 +321,6 @@
                             } else {
                                 if (mPayload[iv->id].retransmits < mMaxRetrans) {
                                     mPayload[iv->id].retransmits++;
-<<<<<<< HEAD
-                                    //mRadio->prepareDevInformCmd(iv->radioId.u64, iv->getQueuedCmd(), mPayload[iv->id].ts, iv->alarmMesIndex, false, 0x11);
-                                    mRadio->sendCmdPacket(iv->radioId.u64, iv->getQueuedCmd(), 24, true);
-                                    /*if(false == mPayload[iv->id].gotFragment) {
-                                        DPRINTLN(DBG_WARN, F("(#") + String(iv->id) + F(") nothing received"));
-                                        mPayload[iv->id].retransmits = mMaxRetrans;
-                                    } else {
-                                        for (uint8_t i = 0; i < (mPayload[iv->id].maxPackId - 1); i++) {
-                                            if (mPayload[iv->id].len[i] == 0) {
-                                                DPRINTLN(DBG_WARN, F("Frame ") + String(i + 1) + F(" missing: Request Retransmit"));
-                                                mRadio->sendCmdPacket(iv->radioId.u64, TX_REQ_INFO, (SINGLE_FRAME + i), true);
-                                                break;  // only request retransmit one frame per loop
-=======
                                     if( !mPayload[iv->id].gotFragment ) {
                                         DPRINT(DBG_INFO, F("(#"));
                                         DBGPRINT(String(iv->id));
@@ -370,7 +339,6 @@
                                             if ( mPayload[iv->id].dataAB[CH2] ) { // data is there, but no status
                                                 if (!mPayload[iv->id].stsAB[CH1] || !mPayload[iv->id].dataAB[CH1] )
                                                     cmd = 0x09;
->>>>>>> f5ef19cc
                                             }
                                         }
                                         DPRINTLN(DBG_INFO, F("(#") + String(iv->id) + F(") next request is 0x") + String(cmd, HEX));
