//-----------------------------------------------------------------------------
// 2023 Ahoy, https://ahoydtu.de
// Creative Commons - http://creativecommons.org/licenses/by-nc-sa/3.0/de/
//-----------------------------------------------------------------------------

#ifndef __MI_PAYLOAD_H__
#define __MI_PAYLOAD_H__

//#include "hmInverter.h"
#include "../utils/dbg.h"
#include "../utils/crc.h"
#include "../config/config.h"
#include <Arduino.h>

typedef struct {
    uint32_t ts;
    bool requested;
    uint8_t txCmd;
    uint8_t len[MAX_PAYLOAD_ENTRIES];
    bool complete;
    bool stsa;
    bool stsb;
    uint8_t txId;
    uint8_t invId;
<<<<<<< HEAD
=======
    uint8_t retransmits;
>>>>>>> d94af146
    /*
    uint8_t data[MAX_PAYLOAD_ENTRIES][MAX_RF_PAYLOAD_SIZE];

    uint8_t maxPackId;
    bool lastFound;
    bool gotFragment;*/
} miPayload_t;


typedef std::function<void(uint8_t)> miPayloadListenerType;


template<class HMSYSTEM>
class MiPayload {
    public:
        MiPayload() {}

        void setup(IApp *app, HMSYSTEM *sys, statistics_t *stat, uint8_t maxRetransmits, uint32_t *timestamp) {
            mApp        = app;
            mSys        = sys;
            mStat       = stat;
            mMaxRetrans = maxRetransmits;
            mTimestamp  = timestamp;
            for(uint8_t i = 0; i < MAX_NUM_INVERTERS; i++) {
                reset(i);
            }
            mSerialDebug  = false;
            mHighPrioIv   = NULL;
            mCbMiPayload  = NULL;
        }

        void enableSerialDebug(bool enable) {
            mSerialDebug = enable;
        }

        void addPayloadListener(miPayloadListenerType cb) {
            mCbMiPayload = cb;
        }

        void addAlarmListener(alarmListenerType cb) {
            mCbMiAlarm = cb;
        }
        void loop() {
            /*if(NULL != mHighPrioIv) {
                iv->ivSend(mHighPrioIv, true); // should request firmware version etc.?
                mHighPrioIv = NULL;
            }*/
        }

        void ivSendHighPrio(Inverter<> *iv) {
            mHighPrioIv = iv;
        }

        void ivSend(Inverter<> *iv) {
            reset(iv->id);
            mPayload[iv->id].requested = true;

            yield();
            if (mSerialDebug)
                DPRINTLN(DBG_INFO, F("(#") + String(iv->id) + F(") Requesting Inv SN ") + String(iv->config->serial.u64, HEX));

            uint8_t cmd = iv->type == INV_TYPE_4CH ? 0x36 : 0x09; //iv->getQueuedCmd();
            DPRINTLN(DBG_INFO, F("(#") + String(iv->id) + F(") prepareDevInformCmd"));
            mSys->Radio.prepareDevInformCmd(iv->radioId.u64, cmd, mPayload[iv->id].ts, iv->alarmMesIndex, false, cmd);
            mPayload[iv->id].txCmd = cmd;
        }

        void add(Inverter<> *iv, packet_t *p) {
            DPRINTLN(DBG_INFO, F("MI got data [0]=") + String(p->packet[0], HEX));

<<<<<<< HEAD
            if (p->packet[0] == (0x08 + ALL_FRAMES)) { // MI status response to 0x09
                mPayload[iv->id].stsa = true;
                /*decode here or memcopy payload for later decoding?
                for decoding see
                void MI600StsMsg (NRF24_packet_t *p){
                  STAT = (int)((p->packet[11] << 8) + p->packet[12]);
                  FCNT = (int)((p->packet[13] << 8) + p->packet[14]);
                  FCODE = (int)((p->packet[15] << 8) + p->packet[16]);
                #ifdef ESP8266
                  VALUES[PV][5]=STAT;
                  VALUES[PV][6]=FCNT;
                  VALUES[PV][7]=FCODE;
                #endif
                }
                */
                DPRINTLN(DBG_INFO, F("Inverter ") + String(iv->id) + F(": status msg ") + p->packet[0]);
            } else if (p->packet[0] == (0x12 + ALL_FRAMES)) { // MI status response to 0x11
                mPayload[iv->id].stsb = true;
                DPRINTLN(DBG_INFO, F("Inverter ") + String(iv->id) + F(": status msg ") + p->packet[0]);
            } else if (p->packet[0] == (0x09 + ALL_FRAMES)) { // MI data response to 0x09
                mPayload[iv->id].txId = p->packet[0];
                if (INV_TYPE_2CH == iv->type) {
                    mSys->Radio.prepareDevInformCmd(iv->radioId.u64, iv->getQueuedCmd(), mPayload[iv->id].ts, iv->alarmMesIndex, false, 0x11);
                } else { // additional check for mPayload[iv->id].stsa == true might be a good idea (request retransmit?)
                    mPayload[iv->id].complete = true;
                }
                /*decode here or memcopy payload for later decoding?
                void MI600DataMsg(NRF24_packet_t *p){
                  U_DC =  (float) ((p->packet[11] << 8) + p->packet[12])/10;
                  I_DC =  (float) ((p->packet[13] << 8) + p->packet[14])/10;
                  U_AC =  (float) ((p->packet[15] << 8) + p->packet[16])/10;
                  F_AC =  (float) ((p->packet[17] << 8) + p->packet[18])/100;
                  P_DC =  (float)((p->packet[19] << 8) + p->packet[20])/10;
                  Q_DC =  (float)((p->packet[21] << 8) + p->packet[22])/1;
                  TEMP =  (float) ((p->packet[23] << 8) + p->packet[24])/10;

                  if ((30<U_DC<50) && (0<I_DC<15) && (200<U_AC<300) && (45<F_AC<55) && (0<P_DC<420) && (0<TEMP<80))
                   DataOK = 1;  //we need to check this, if no crc
                  else { DEBUG_OUT.printf("Data Wrong!!\r\n");DataOK =0; return;}

                  if (p->packet[2] == 0x89)  {PV= 0; TotalP[1]=P_DC; pvCnt[0]=1;}//port 1
                  if (p->packet[2] == 0x91)  {PV= 1; TotalP[2]=P_DC; pvCnt[1]=1;}//port 2

                  TotalP[0]=TotalP[1]+TotalP[2]+TotalP[3]+TotalP[4];//in TotalP[0] is the totalPV power
                  if((P_DC>400) || (P_DC<0) || (TotalP[0]>MAXPOWER)){// cant be!!
                    TotalP[0]=0;
                    return;
                    }
                #ifdef ESP8266
                  VALUES[PV][0]=PV;
                  VALUES[PV][1]=P_DC;
                  VALUES[PV][2]=U_DC;
                  VALUES[PV][3]=I_DC;
                  VALUES[PV][4]=Q_DC;
                #endif
                  PMI=TotalP[0];
                  LIM=(uint16_t)Limit;
                  PrintOutValues();
                }*/
                DPRINTLN(DBG_INFO, F("Inverter ") + String(iv->id) + F(": data msg ") + p->packet[0]);

=======
            if (p->packet[0] == (0x08 + ALL_FRAMES)) { // 0x88; MI status response to 0x09
                mPayload[iv->id].stsa = true;
                miStsDecode(iv, p);
            } else if (p->packet[0] == (0x11 + SINGLE_FRAME)) { // 0x92; MI status response to 0x11
                mPayload[iv->id].stsb = true;
                miStsDecode(iv, p, 2);
            } else if (p->packet[0] == (0x09 + ALL_FRAMES)) { // MI data response to 0x09
                mPayload[iv->id].txId = p->packet[0];
                miDataDecode(iv,p);
                iv->setQueuedCmdFinished();
                if (INV_TYPE_2CH == iv->type) {
                    //mSys->Radio.prepareDevInformCmd(iv->radioId.u64, iv->getQueuedCmd(), mPayload[iv->id].ts, iv->alarmMesIndex, false, 0x11);
                    mSys->Radio.prepareDevInformCmd(iv->radioId.u64, 0x11, mPayload[iv->id].ts, iv->alarmMesIndex, false, 0x11);
                } else { // additional check for mPayload[iv->id].stsa == true might be a good idea (request retransmit?)
                    mPayload[iv->id].complete = true;
                    //iv->setQueuedCmdFinished();
                }
>>>>>>> d94af146

            } else if (p->packet[0] == (0x11 + ALL_FRAMES)) { // MI data response to 0x11
                mPayload[iv->id].txId = p->packet[0];
                mPayload[iv->id].complete = true;
<<<<<<< HEAD
                //decode here or memcopy payload for later decoding?
                DPRINTLN(DBG_INFO, F("Inverter ") + String(iv->id) + F(": data msg ") + p->packet[0]);


            } else if (p->packet[0] >= (0x36 + ALL_FRAMES) && p->packet[0] <= (0x39 + ALL_FRAMES)) { // MI 1500 data response to 0x11
                mPayload[iv->id].txId = p->packet[0];
                if (p->packet[0] < (0x39 + ALL_FRAMES)) {
                    mSys->Radio.prepareDevInformCmd(iv->radioId.u64, iv->getQueuedCmd(), mPayload[iv->id].ts, iv->alarmMesIndex, false, p->packet[0] + 1 - ALL_FRAMES);
                } else {
                    mPayload[iv->id].complete = true;
                }
                //decode here or memcopy payload for later decoding?
                DPRINTLN(DBG_INFO, F("Inverter MI1500 ") + String(iv->id) + F(": data msg ") + p->packet[0]);

            }

            /*if (p->packet[0] == (TX_REQ_INFO + ALL_FRAMES)) {  // response from get information command
=======
                miDataDecode(iv,p);
                iv->setQueuedCmdFinished();

            } else if (p->packet[0] >= (0x36 + ALL_FRAMES) && p->packet[0] < (0x39 + SINGLE_FRAME)) { // MI 1500 data response to 0x36, 0x37, 0x38 and 0x39
                mPayload[iv->id].txId = p->packet[0];
                miDataDecode(iv,p);
                iv->setQueuedCmdFinished();
                if (p->packet[0] < (0x39 + ALL_FRAMES)) {
                    //mSys->Radio.prepareDevInformCmd(iv->radioId.u64, iv->getQueuedCmd(), mPayload[iv->id].ts, iv->alarmMesIndex, false, p->packet[0] + 1 - ALL_FRAMES);
                    mSys->Radio.prepareDevInformCmd(iv->radioId.u64, p->packet[0] + 1 - ALL_FRAMES, mPayload[iv->id].ts, iv->alarmMesIndex, false, p->packet[0] + 1 - ALL_FRAMES);
                } else {
                    mPayload[iv->id].complete = true;
                    //iv->setValue(iv->getPosByChFld(0, FLD_YD, rec), rec, CALC_YD_CH0);
                    //iv->setQueuedCmdFinished();
                }

            /*}

            if (p->packet[0] == (TX_REQ_INFO + ALL_FRAMES)) {  // response from get information command
>>>>>>> d94af146
                mPayload[iv->id].txId = p->packet[0];
                DPRINTLN(DBG_DEBUG, F("Response from info request received"));
                uint8_t *pid = &p->packet[9];
                if (*pid == 0x00) {
                    DPRINT(DBG_DEBUG, F("fragment number zero received and ignored"));
                } else {
                    DPRINTLN(DBG_DEBUG, "PID: 0x" + String(*pid, HEX));
                    if ((*pid & 0x7F) < MAX_PAYLOAD_ENTRIES) {
                        memcpy(mPayload[iv->id].data[(*pid & 0x7F) - 1], &p->packet[10], p->len - 11);
                        mPayload[iv->id].len[(*pid & 0x7F) - 1] = p->len - 11;
                        mPayload[iv->id].gotFragment = true;
                    }

                    if ((*pid & ALL_FRAMES) == ALL_FRAMES) {
                        // Last packet
                        if (((*pid & 0x7f) > mPayload[iv->id].maxPackId) || (MAX_PAYLOAD_ENTRIES == mPayload[iv->id].maxPackId)) {
                            mPayload[iv->id].maxPackId = (*pid & 0x7f);
                            if (*pid > 0x81)
                                mPayload[iv->id].lastFound = true;
                        }
                    }
                }
            } */
            } else if (p->packet[0] == (TX_REQ_DEVCONTROL + ALL_FRAMES)) { // response from dev control command
                DPRINTLN(DBG_DEBUG, F("Response from devcontrol request received"));

                mPayload[iv->id].txId = p->packet[0];
                iv->clearDevControlRequest();

                if ((p->packet[12] == ActivePowerContr) && (p->packet[13] == 0x00)) {
                    String msg = "";
                    if((p->packet[10] == 0x00) && (p->packet[11] == 0x00))
                        mApp->setMqttPowerLimitAck(iv);
                    else
                        msg = "NOT ";
                    DPRINTLN(DBG_INFO, F("Inverter ") + String(iv->id) + F(" has ") + msg + F("accepted power limit set point ") + String(iv->powerLimit[0]) + F(" with PowerLimitControl ") + String(iv->powerLimit[1]));
                    iv->clearCmdQueue();
                    iv->enqueCommand<InfoCommand>(SystemConfigPara); // read back power limit
                }
                iv->devControlCmd = Init;
            } else {  // some other response; copied from hmPayload:process; might not be correct to do that here!!!
                DPRINTLN(DBG_INFO, F("procPyld: cmd:  0x") + String(mPayload[iv->id].txCmd, HEX));
                DPRINTLN(DBG_INFO, F("procPyld: txid: 0x") + String(mPayload[iv->id].txId, HEX));
                //DPRINTLN(DBG_DEBUG, F("procPyld: max:  ") + String(mPayload[iv->id].maxPackId));
                record_t<> *rec = iv->getRecordStruct(mPayload[iv->id].txCmd);  // choose the parser
                mPayload[iv->id].complete = true;

                uint8_t payload[128];
                uint8_t payloadLen = 0;

                memset(payload, 0, 128);

                /*for (uint8_t i = 0; i < (mPayload[iv->id].maxPackId); i++) {
                    memcpy(&payload[payloadLen], mPayload[iv->id].data[i], (mPayload[iv->id].len[i]));
                    payloadLen += (mPayload[iv->id].len[i]);
                    yield();
                }*/
                payloadLen -= 2;

                if (mSerialDebug) {
                    DPRINT(DBG_INFO, F("Payload (") + String(payloadLen) + "): ");
                    mSys->Radio.dumpBuf(payload, payloadLen);
                }

                if (NULL == rec) {
                    DPRINTLN(DBG_ERROR, F("record is NULL!"));
                } else if ((rec->pyldLen == payloadLen) || (0 == rec->pyldLen)) {
                    if (mPayload[iv->id].txId == (TX_REQ_INFO + ALL_FRAMES))
                        mStat->rxSuccess++;

                    rec->ts = mPayload[iv->id].ts;
                    for (uint8_t i = 0; i < rec->length; i++) {
                        iv->addValue(i, payload, rec);
                        yield();
                    }
                    iv->doCalculations();
                    notify(mPayload[iv->id].txCmd);

                    if(AlarmData == mPayload[iv->id].txCmd) {
                        uint8_t i = 0;
                        uint16_t code;
                        uint32_t start, end;
                        while(1) {
                            code = iv->parseAlarmLog(i++, payload, payloadLen, &start, &end);
                            if(0 == code)
                                break;
                            if (NULL != mCbMiAlarm)
                                (mCbMiAlarm)(code, start, end);
                            yield();
                        }
                    }
                } else {
                    DPRINTLN(DBG_ERROR, F("plausibility check failed, expected ") + String(rec->pyldLen) + F(" bytes"));
                    mStat->rxFail++;
                }

                iv->setQueuedCmdFinished();
            }
        }

        void process(bool retransmit) {
            for (uint8_t id = 0; id < mSys->getNumInverters(); id++) {
                Inverter<> *iv = mSys->getInverterByPos(id);
                if (NULL == iv)
                    continue; // skip to next inverter

                if (IV_HM == iv->ivGen) // only process MI inverters
                    continue; // skip to next inverter

                /*if ((mPayload[iv->id].txId != (TX_REQ_INFO + ALL_FRAMES)) && (0 != mPayload[iv->id].txId)) {
                    // no processing needed if txId is not 0x95
                    mPayload[iv->id].complete = true;
                    continue; // skip to next inverter
                }*/

                if (!mPayload[iv->id].complete) {
                    bool crcPass, pyldComplete;
                    crcPass = build(iv->id, &pyldComplete);
                    if (!crcPass && !pyldComplete) { // payload not complete
                        if ((mPayload[iv->id].requested) && (retransmit)) {
                            if (iv->devControlCmd == Restart || iv->devControlCmd == CleanState_LockAndAlarm) {
                                // This is required to prevent retransmissions without answer.
                                DPRINTLN(DBG_INFO, F("Prevent retransmit on Restart / CleanState_LockAndAlarm..."));
                                mPayload[iv->id].retransmits = mMaxRetrans;
                            } else if(iv->devControlCmd == ActivePowerContr) {
                                DPRINTLN(DBG_INFO, F("retransmit power limit"));
                                mSys->Radio.sendControlPacket(iv->radioId.u64, iv->devControlCmd, iv->powerLimit, true);
                            } else {
                                if (mPayload[iv->id].retransmits < mMaxRetrans) {
                                    mPayload[iv->id].retransmits++;
                                    //mSys->Radio.prepareDevInformCmd(iv->radioId.u64, iv->getQueuedCmd(), mPayload[iv->id].ts, iv->alarmMesIndex, false, 0x11);
                                    mSys->Radio.sendCmdPacket(iv->radioId.u64, iv->getQueuedCmd(), 24, true);
                                    /*if(false == mPayload[iv->id].gotFragment) {
                                        DPRINTLN(DBG_WARN, F("(#") + String(iv->id) + F(") nothing received"));
                                        mPayload[iv->id].retransmits = mMaxRetrans;
                                    } else {
                                        for (uint8_t i = 0; i < (mPayload[iv->id].maxPackId - 1); i++) {
                                            if (mPayload[iv->id].len[i] == 0) {
                                                DPRINTLN(DBG_WARN, F("Frame ") + String(i + 1) + F(" missing: Request Retransmit"));
                                                mSys->Radio.sendCmdPacket(iv->radioId.u64, TX_REQ_INFO, (SINGLE_FRAME + i), true);
                                                break;  // only request retransmit one frame per loop
                                            }
                                            yield();
                                        }
                                    }*/
                                }
                            }
                        }
                    } else if(!crcPass && pyldComplete) { // crc error on complete Payload
                        if (mPayload[iv->id].retransmits < mMaxRetrans) {
                            mPayload[iv->id].retransmits++;
                            DPRINTLN(DBG_WARN, F("CRC Error: Request Complete Retransmit"));
                            mPayload[iv->id].txCmd = iv->getQueuedCmd();
                            DPRINTLN(DBG_INFO, F("(#") + String(iv->id) + F(") prepareDevInformCmd 0x") + String(mPayload[iv->id].txCmd, HEX));
                            mSys->Radio.prepareDevInformCmd(iv->radioId.u64, mPayload[iv->id].txCmd, mPayload[iv->id].ts, iv->alarmMesIndex, true);
                        }
                    } /*else {  // payload complete
                        DPRINTLN(DBG_INFO, F("procPyld: cmd:  0x") + String(mPayload[iv->id].txCmd, HEX));
                        DPRINTLN(DBG_INFO, F("procPyld: txid: 0x") + String(mPayload[iv->id].txId, HEX));
                        DPRINTLN(DBG_DEBUG, F("procPyld: max:  ") + String(mPayload[iv->id].maxPackId));
                        record_t<> *rec = iv->getRecordStruct(mPayload[iv->id].txCmd);  // choose the parser
                        mPayload[iv->id].complete = true;

                        uint8_t payload[128];
                        uint8_t payloadLen = 0;

                        memset(payload, 0, 128);

                        for (uint8_t i = 0; i < (mPayload[iv->id].maxPackId); i++) {
                            memcpy(&payload[payloadLen], mPayload[iv->id].data[i], (mPayload[iv->id].len[i]));
                            payloadLen += (mPayload[iv->id].len[i]);
                            yield();
                        }
                        payloadLen -= 2;

                        if (mSerialDebug) {
                            DPRINT(DBG_INFO, F("Payload (") + String(payloadLen) + "): ");
                            mSys->Radio.dumpBuf(payload, payloadLen);
                        }

                        if (NULL == rec) {
                            DPRINTLN(DBG_ERROR, F("record is NULL!"));
                        } else if ((rec->pyldLen == payloadLen) || (0 == rec->pyldLen)) {
                            if (mPayload[iv->id].txId == (TX_REQ_INFO + ALL_FRAMES))
                                mStat->rxSuccess++;

                            rec->ts = mPayload[iv->id].ts;
                            for (uint8_t i = 0; i < rec->length; i++) {
                                iv->addValue(i, payload, rec);
                                yield();
                            }
                            iv->doCalculations();
                            notify(mPayload[iv->id].txCmd);

                            if(AlarmData == mPayload[iv->id].txCmd) {
                                uint8_t i = 0;
                                uint16_t code;
                                uint32_t start, end;
                                while(1) {
                                    code = iv->parseAlarmLog(i++, payload, payloadLen, &start, &end);
                                    if(0 == code)
                                        break;
                                    if (NULL != mCbAlarm)
                                        (mCbAlarm)(code, start, end);
                                    yield();
                                }
                            }
                        } else {
                            DPRINTLN(DBG_ERROR, F("plausibility check failed, expected ") + String(rec->pyldLen) + F(" bytes"));
                            mStat->rxFail++;
                        }

                        iv->setQueuedCmdFinished();
                    }*/
                }
                yield();
            }
        }

    private:
        void notify(uint8_t val) {
            if(NULL != mCbMiPayload)
                (mCbMiPayload)(val);
        }

        void miStsDecode(Inverter<> *iv, packet_t *p, uint8_t chan = 1) {
            record_t<> *rec = iv->getRecordStruct(RealTimeRunData_Debug);  // choose the record structure
            rec->ts = mPayload[iv->id].ts;

            int8_t offset = -2;

            //iv->setValue(iv->getPosByChFld(chan, FLD_YD, rec), rec, (int)((p->packet[11+6] << 8) + p->packet[12+6])); // was 11/12, might be wrong!

            //if (INV_TYPE_1CH == iv->type)
                //iv->setValue(iv->getPosByChFld(0, FLD_YD, rec), rec, (int)((p->packet[11+6] << 8) + p->packet[12+6]));

            //iv->setValue(iv->getPosByChFld(chan, FLD_EVT, rec), rec, (int)((p->packet[13] << 8) + p->packet[14]));

            iv->setValue(iv->getPosByChFld(0, FLD_EVT, rec), rec, (int)((p->packet[11+offset] << 8) + p->packet[12+offset]));
            if (iv->alarmMesIndex < rec->record[iv->getPosByChFld(0, FLD_EVT, rec)]){
                iv->alarmMesIndex = rec->record[iv->getPosByChFld(0, FLD_EVT, rec)];

                DPRINTLN(DBG_INFO, "alarm ID incremented to " + String(iv->alarmMesIndex));
                iv->enqueCommand<InfoCommand>(AlarmData);
            }


            /*    for decoding see
                void MI600StsMsg (NRF24_packet_t *p){
                  STAT = (int)((p->packet[11] << 8) + p->packet[12]);
                  FCNT = (int)((p->packet[13] << 8) + p->packet[14]);
                  FCODE = (int)((p->packet[15] << 8) + p->packet[16]);
                #ifdef ESP8266
                  VALUES[PV][5]=STAT;
                  VALUES[PV][6]=FCNT;
                  VALUES[PV][7]=FCODE;
                #endif
                }
                */
                DPRINTLN(DBG_INFO, F("Inverter ") + String(iv->id) + F(": status msg ") + p->packet[0]);
        }

        void miDataDecode(Inverter<> *iv, packet_t *p) {
            record_t<> *rec = iv->getRecordStruct(RealTimeRunData_Debug);  // choose the parser
            rec->ts = mPayload[iv->id].ts;

            uint8_t chan = ( p->packet[2] == 0x89 || p->packet[2] == (0x36 + ALL_FRAMES) ) ? 1 :
                           ( p->packet[2] == 0x91 || p->packet[2] == (0x37 + ALL_FRAMES) ) ? 2 :
                           p->packet[2] == (0x38 + ALL_FRAMES) ? 3 :
                           4;
            int8_t offset = -2;
            // U_DC =  (float) ((p->packet[11] << 8) + p->packet[12])/10;
            iv->setValue(iv->getPosByChFld(chan, FLD_UDC, rec), rec, (float)((p->packet[11+offset] << 8) + p->packet[12+offset])/10);
            yield();
            // I_DC =  (float) ((p->packet[13] << 8) + p->packet[14])/10;
            iv->setValue(iv->getPosByChFld(chan, FLD_IDC, rec), rec, (float)((p->packet[13+offset] << 8) + p->packet[14+offset])/10);
            yield();
            //      U_AC =  (float) ((p->packet[15] << 8) + p->packet[16])/10;
            iv->setValue(iv->getPosByChFld(0, FLD_UAC, rec), rec, (float)((p->packet[15+offset] << 8) + p->packet[16+offset])/10);
            yield();
            //      F_AC =  (float) ((p->packet[17] << 8) + p->packet[18])/100;
            //iv->setValue(iv->getPosByChFld(0, FLD_IAC, rec), rec, (float)((p->packet[17+offset] << 8) + p->packet[18+offset])/100);
            //yield();
            //      P_DC =  (float)((p->packet[19] << 8) + p->packet[20])/10;
            iv->setValue(iv->getPosByChFld(chan, FLD_PDC, rec), rec, (float)((p->packet[19+offset] << 8) + p->packet[20+offset])/10);
            yield();
            //      Q_DC =  (float)((p->packet[21] << 8) + p->packet[22])/1;
            iv->setValue(iv->getPosByChFld(chan, FLD_Q, rec), rec, (float)((p->packet[21+offset] << 8) + p->packet[22+offset])/1);
            yield();
            iv->setValue(iv->getPosByChFld(0, FLD_T, rec), rec, (float) ((int16_t)(p->packet[23+offset] << 8) + p->packet[24+offset])/10);
            iv->setValue(iv->getPosByChFld(0, FLD_F, rec), rec, (float) ((p->packet[17+offset] << 8) + p->packet[18+offset])/100); //23 is freq or IAC?
            yield();
            //FLD_YD

            if (p->packet[2] >= (0x36 + ALL_FRAMES) ) {
                /*STAT = (uint8_t)(p->packet[25] );
                FCNT = (uint8_t)(p->packet[26]);
                FCODE = (uint8_t)(p->packet[27]); // MI300: (int)((p->packet[15] << 8) + p->packet[16]); */
                //iv->setValue(iv->getPosByChFld(chan, FLD_YD, rec), rec, (uint8_t)(p->packet[25]));
                //iv->setValue(iv->getPosByChFld(chan, FLD_EVT, rec), rec, (uint8_t)(p->packet[27]));
                iv->setValue(iv->getPosByChFld(0, FLD_EVT, rec), rec, (uint8_t)(p->packet[21+offset]));
                yield();
                if (iv->alarmMesIndex < rec->record[iv->getPosByChFld(0, FLD_EVT, rec)]){
                    iv->alarmMesIndex = rec->record[iv->getPosByChFld(0, FLD_EVT, rec)];

                    DPRINTLN(DBG_INFO, "alarm ID incremented to " + String(iv->alarmMesIndex));
                    iv->enqueCommand<InfoCommand>(AlarmData);
                }
            }
            iv->setValue(iv->getPosByChFld(0, FLD_YD, rec), rec, CALC_YD_CH0); // (getValue(iv->getPosByChFld(1, FLD_YD, rec), rec) + getValue(iv->getPosByChFld(2, FLD_YD, rec), rec)));

                            iv->doCalculations();
                            notify(mPayload[iv->id].txCmd);
/*
                            if(AlarmData == mPayload[iv->id].txCmd) {
                                uint8_t i = 0;
                                uint16_t code;
                                uint32_t start, end;
                                while(1) {
                                    code = iv->parseAlarmLog(i++, payload, payloadLen, &start, &end);
                                    if(0 == code)
                                        break;
                                    if (NULL != mCbMiAlarm)
                                        (mCbAlarm)(code, start, end);
                                    yield();
                                }
                            }*/
/*decode here or memcopy payload for later decoding?
                void MI600DataMsg(NRF24_packet_t *p){
                  U_DC =  (float) ((p->packet[11] << 8) + p->packet[12])/10;
                  I_DC =  (float) ((p->packet[13] << 8) + p->packet[14])/10;
                  U_AC =  (float) ((p->packet[15] << 8) + p->packet[16])/10;
                  F_AC =  (float) ((p->packet[17] << 8) + p->packet[18])/100;
                  P_DC =  (float)((p->packet[19] << 8) + p->packet[20])/10;
                  Q_DC =  (float)((p->packet[21] << 8) + p->packet[22])/1;
                  TEMP =  (float) ((p->packet[23] << 8) + p->packet[24])/10;  //(int16_t)

                  if ((30<U_DC<50) && (0<I_DC<15) && (200<U_AC<300) && (45<F_AC<55) && (0<P_DC<420) && (0<TEMP<80))
                   DataOK = 1;  //we need to check this, if no crc
                  else { DEBUG_OUT.printf("Data Wrong!!\r\n");DataOK =0; return;}

                  if (p->packet[2] == 0x89)  {PV= 0; TotalP[1]=P_DC; pvCnt[0]=1;}//port 1
                  if (p->packet[2] == 0x91)  {PV= 1; TotalP[2]=P_DC; pvCnt[1]=1;}//port 2

                  TotalP[0]=TotalP[1]+TotalP[2]+TotalP[3]+TotalP[4];//in TotalP[0] is the totalPV power
                  if((P_DC>400) || (P_DC<0) || (TotalP[0]>MAXPOWER)){// cant be!!
                    TotalP[0]=0;
                    return;
                    }
                #ifdef ESP8266
                  VALUES[PV][0]=PV;
                  VALUES[PV][1]=P_DC;
                  VALUES[PV][2]=U_DC;
                  VALUES[PV][3]=I_DC;
                  VALUES[PV][4]=Q_DC;
                #endif
                  PMI=TotalP[0];
                  LIM=(uint16_t)Limit;
                  PrintOutValues();
                }*/

                /*For MI1500:
                if (MI1500) {
  STAT = (uint8_t)(p->packet[25] );
  FCNT = (uint8_t)(p->packet[26]);
  FCODE = (uint8_t)(p->packet[27]);
  }
                */
                DPRINTLN(DBG_INFO, F("Inverter ") + String(iv->id) + F(": data msg ") + p->packet[0]);
        }

        bool build(uint8_t id, bool *complete) {
            /*DPRINTLN(DBG_VERBOSE, F("build"));
            uint16_t crc = 0xffff, crcRcv = 0x0000;
            if (mPayload[id].maxPackId > MAX_PAYLOAD_ENTRIES)
                mPayload[id].maxPackId = MAX_PAYLOAD_ENTRIES;

            // check if all fragments are there
            *complete = true;
            for (uint8_t i = 0; i < mPayload[id].maxPackId; i++) {
                if(mPayload[id].len[i] == 0)
                    *complete = false;
            }
            if(!*complete)
                return false;

            for (uint8_t i = 0; i < mPayload[id].maxPackId; i++) {
                if (mPayload[id].len[i] > 0) {
                    if (i == (mPayload[id].maxPackId - 1)) {
                        crc = ah::crc16(mPayload[id].data[i], mPayload[id].len[i] - 2, crc);
                        crcRcv = (mPayload[id].data[i][mPayload[id].len[i] - 2] << 8) | (mPayload[id].data[i][mPayload[id].len[i] - 1]);
                    } else
                        crc = ah::crc16(mPayload[id].data[i], mPayload[id].len[i], crc);
                }
                yield();
            }

            return (crc == crcRcv) ? true : false;*/
            return true;
        }

        void reset(uint8_t id) {
            DPRINTLN(DBG_INFO, "resetPayload: id: " + String(id));
            memset(mPayload[id].len, 0, MAX_PAYLOAD_ENTRIES);
            /*
            mPayload[id].gotFragment = false;
            mPayload[id].maxPackId   = MAX_PAYLOAD_ENTRIES;
            mPayload[id].lastFound   = false;*/
<<<<<<< HEAD
=======
            mPayload[id].retransmits = 0;
>>>>>>> d94af146
            mPayload[id].complete    = false;
            mPayload[id].txCmd       = 0;
            mPayload[id].requested   = false;
            mPayload[id].ts          = *mTimestamp;
            mPayload[id].stsa        = false;
            mPayload[id].stsb        = false;
        }

        IApp *mApp;
        HMSYSTEM *mSys;
        statistics_t *mStat;
        uint8_t mMaxRetrans;
        uint32_t *mTimestamp;
        miPayload_t mPayload[MAX_NUM_INVERTERS];
        bool mSerialDebug;

        Inverter<> *mHighPrioIv;
        alarmListenerType mCbMiAlarm;
        payloadListenerType mCbMiPayload;
};

#endif /*__MI_PAYLOAD_H__*/<|MERGE_RESOLUTION|>--- conflicted
+++ resolved
@@ -22,10 +22,7 @@
     bool stsb;
     uint8_t txId;
     uint8_t invId;
-<<<<<<< HEAD
-=======
     uint8_t retransmits;
->>>>>>> d94af146
     /*
     uint8_t data[MAX_PAYLOAD_ENTRIES][MAX_RF_PAYLOAD_SIZE];
 
@@ -96,69 +93,6 @@
         void add(Inverter<> *iv, packet_t *p) {
             DPRINTLN(DBG_INFO, F("MI got data [0]=") + String(p->packet[0], HEX));
 
-<<<<<<< HEAD
-            if (p->packet[0] == (0x08 + ALL_FRAMES)) { // MI status response to 0x09
-                mPayload[iv->id].stsa = true;
-                /*decode here or memcopy payload for later decoding?
-                for decoding see
-                void MI600StsMsg (NRF24_packet_t *p){
-                  STAT = (int)((p->packet[11] << 8) + p->packet[12]);
-                  FCNT = (int)((p->packet[13] << 8) + p->packet[14]);
-                  FCODE = (int)((p->packet[15] << 8) + p->packet[16]);
-                #ifdef ESP8266
-                  VALUES[PV][5]=STAT;
-                  VALUES[PV][6]=FCNT;
-                  VALUES[PV][7]=FCODE;
-                #endif
-                }
-                */
-                DPRINTLN(DBG_INFO, F("Inverter ") + String(iv->id) + F(": status msg ") + p->packet[0]);
-            } else if (p->packet[0] == (0x12 + ALL_FRAMES)) { // MI status response to 0x11
-                mPayload[iv->id].stsb = true;
-                DPRINTLN(DBG_INFO, F("Inverter ") + String(iv->id) + F(": status msg ") + p->packet[0]);
-            } else if (p->packet[0] == (0x09 + ALL_FRAMES)) { // MI data response to 0x09
-                mPayload[iv->id].txId = p->packet[0];
-                if (INV_TYPE_2CH == iv->type) {
-                    mSys->Radio.prepareDevInformCmd(iv->radioId.u64, iv->getQueuedCmd(), mPayload[iv->id].ts, iv->alarmMesIndex, false, 0x11);
-                } else { // additional check for mPayload[iv->id].stsa == true might be a good idea (request retransmit?)
-                    mPayload[iv->id].complete = true;
-                }
-                /*decode here or memcopy payload for later decoding?
-                void MI600DataMsg(NRF24_packet_t *p){
-                  U_DC =  (float) ((p->packet[11] << 8) + p->packet[12])/10;
-                  I_DC =  (float) ((p->packet[13] << 8) + p->packet[14])/10;
-                  U_AC =  (float) ((p->packet[15] << 8) + p->packet[16])/10;
-                  F_AC =  (float) ((p->packet[17] << 8) + p->packet[18])/100;
-                  P_DC =  (float)((p->packet[19] << 8) + p->packet[20])/10;
-                  Q_DC =  (float)((p->packet[21] << 8) + p->packet[22])/1;
-                  TEMP =  (float) ((p->packet[23] << 8) + p->packet[24])/10;
-
-                  if ((30<U_DC<50) && (0<I_DC<15) && (200<U_AC<300) && (45<F_AC<55) && (0<P_DC<420) && (0<TEMP<80))
-                   DataOK = 1;  //we need to check this, if no crc
-                  else { DEBUG_OUT.printf("Data Wrong!!\r\n");DataOK =0; return;}
-
-                  if (p->packet[2] == 0x89)  {PV= 0; TotalP[1]=P_DC; pvCnt[0]=1;}//port 1
-                  if (p->packet[2] == 0x91)  {PV= 1; TotalP[2]=P_DC; pvCnt[1]=1;}//port 2
-
-                  TotalP[0]=TotalP[1]+TotalP[2]+TotalP[3]+TotalP[4];//in TotalP[0] is the totalPV power
-                  if((P_DC>400) || (P_DC<0) || (TotalP[0]>MAXPOWER)){// cant be!!
-                    TotalP[0]=0;
-                    return;
-                    }
-                #ifdef ESP8266
-                  VALUES[PV][0]=PV;
-                  VALUES[PV][1]=P_DC;
-                  VALUES[PV][2]=U_DC;
-                  VALUES[PV][3]=I_DC;
-                  VALUES[PV][4]=Q_DC;
-                #endif
-                  PMI=TotalP[0];
-                  LIM=(uint16_t)Limit;
-                  PrintOutValues();
-                }*/
-                DPRINTLN(DBG_INFO, F("Inverter ") + String(iv->id) + F(": data msg ") + p->packet[0]);
-
-=======
             if (p->packet[0] == (0x08 + ALL_FRAMES)) { // 0x88; MI status response to 0x09
                 mPayload[iv->id].stsa = true;
                 miStsDecode(iv, p);
@@ -176,30 +110,10 @@
                     mPayload[iv->id].complete = true;
                     //iv->setQueuedCmdFinished();
                 }
->>>>>>> d94af146
 
             } else if (p->packet[0] == (0x11 + ALL_FRAMES)) { // MI data response to 0x11
                 mPayload[iv->id].txId = p->packet[0];
                 mPayload[iv->id].complete = true;
-<<<<<<< HEAD
-                //decode here or memcopy payload for later decoding?
-                DPRINTLN(DBG_INFO, F("Inverter ") + String(iv->id) + F(": data msg ") + p->packet[0]);
-
-
-            } else if (p->packet[0] >= (0x36 + ALL_FRAMES) && p->packet[0] <= (0x39 + ALL_FRAMES)) { // MI 1500 data response to 0x11
-                mPayload[iv->id].txId = p->packet[0];
-                if (p->packet[0] < (0x39 + ALL_FRAMES)) {
-                    mSys->Radio.prepareDevInformCmd(iv->radioId.u64, iv->getQueuedCmd(), mPayload[iv->id].ts, iv->alarmMesIndex, false, p->packet[0] + 1 - ALL_FRAMES);
-                } else {
-                    mPayload[iv->id].complete = true;
-                }
-                //decode here or memcopy payload for later decoding?
-                DPRINTLN(DBG_INFO, F("Inverter MI1500 ") + String(iv->id) + F(": data msg ") + p->packet[0]);
-
-            }
-
-            /*if (p->packet[0] == (TX_REQ_INFO + ALL_FRAMES)) {  // response from get information command
-=======
                 miDataDecode(iv,p);
                 iv->setQueuedCmdFinished();
 
@@ -219,7 +133,6 @@
             /*}
 
             if (p->packet[0] == (TX_REQ_INFO + ALL_FRAMES)) {  // response from get information command
->>>>>>> d94af146
                 mPayload[iv->id].txId = p->packet[0];
                 DPRINTLN(DBG_DEBUG, F("Response from info request received"));
                 uint8_t *pid = &p->packet[9];
@@ -628,10 +541,7 @@
             mPayload[id].gotFragment = false;
             mPayload[id].maxPackId   = MAX_PAYLOAD_ENTRIES;
             mPayload[id].lastFound   = false;*/
-<<<<<<< HEAD
-=======
             mPayload[id].retransmits = 0;
->>>>>>> d94af146
             mPayload[id].complete    = false;
             mPayload[id].txCmd       = 0;
             mPayload[id].requested   = false;
