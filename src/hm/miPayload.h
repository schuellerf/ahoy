--- conflicted
+++ resolved
@@ -90,20 +90,20 @@
                             DPRINT_IVID(DBG_INFO, iv->id);
                         if (!mPayload[iv->id].gotFragment) {
                             mStat->rxFailNoAnser++; // got nothing
-                            if (mSerialDebug)
-                                DBGPRINTLN(F("enqueued cmd failed/timeout"));
+                        if (mSerialDebug)
+                            DBGPRINTLN(F("enqueued cmd failed/timeout"));
                         } else {
                             mStat->rxFail++;        // got "fragments" (part of the required messages)
                                                     // but no complete set of responses
-                            if (mSerialDebug) {
+                        if (mSerialDebug) {
                                 DBGPRINT(F("no complete Payload received! (retransmits: "));
-                                DBGPRINT(String(mPayload[iv->id].retransmits));
-                                DBGPRINTLN(F(")"));
-                            }
+                            DBGPRINT(String(mPayload[iv->id].retransmits));
+                            DBGPRINTLN(F(")"));
                         }
+                    }
                         iv->setQueuedCmdFinished(); // command failed
-                    }
-                }
+                }
+            }
             }
 
             reset(iv->id);
@@ -148,16 +148,10 @@
                 if (cmd == 0x01 || cmd == SystemConfigPara ) { //0x1 and 0x05 for HM-types
                     cmd  = 0x0f;                              // for MI, these seem to make part of the  Polling the device software and hardware version number command
                     cmd2 = cmd == SystemConfigPara ? 0x01 : 0x00;  //perhaps we can only try to get second frame?
-<<<<<<< HEAD
-                    mRadio->sendCmdPacket(iv->radioId.u64, cmd, cmd2, false);
-                } else {
-                    mRadio->prepareDevInformCmd(iv->radioId.u64, cmd2, mPayload[iv->id].ts, iv->alarmMesIndex, false, cmd);
-=======
-                    mSys->Radio.sendCmdPacket(iv->radioId.u64, cmd, cmd2, false, false);
+                    mRadio.sendCmdPacket(iv->radioId.u64, cmd, cmd2, false, false);
                 } else {
                     //mSys->Radio.prepareDevInformCmd(iv->radioId.u64, cmd2, mPayload[iv->id].ts, iv->alarmMesIndex, false, cmd);
-                    mSys->Radio.sendCmdPacket(iv->radioId.u64, cmd, cmd2, false, false);
->>>>>>> 15ec6a06
+                    mRadio.sendCmdPacket(iv->radioId.u64, cmd, cmd2, false, false);
                 };
 
                 mPayload[iv->id].txCmd = cmd;
@@ -249,35 +243,22 @@
                     DPRINT_IVID(DBG_INFO, iv->id);
                     if ( p->packet[9] == 0x01 ) {
                         DBGPRINTLN(F("got 2nd frame (hw info)"));
-                        DPRINT(DBG_INFO,F("HW_PartNo "));
-                        DBGPRINTLN(String((uint32_t) (((p->packet[10] << 8) | p->packet[11]) << 8 | p->packet[12]) << 8 | p->packet[13]));
+                    DPRINT(DBG_INFO,F("HW_PartNo "));
+                    DBGPRINTLN(String((uint32_t) (((p->packet[10] << 8) | p->packet[11]) << 8 | p->packet[12]) << 8 | p->packet[13]));
                         mPayload[iv->id].gotFragment = true;
                         iv->setValue(iv->getPosByChFld(0, FLD_YT, rec), rec, (float) ((p->packet[20] << 8) + p->packet[21])/1);
                         if(mSerialDebug) {
-<<<<<<< HEAD
-                        DPRINT(DBG_INFO,F("HW_ECapValue "));
-                        DBGPRINTLN(String((p->packet[20] << 8) + p->packet[21]));
-
                         DPRINT(DBG_INFO,F("HW_FB_TLmValue "));
                         DBGPRINTLN(String((p->packet[14] << 8) + p->packet[15]));
                         DPRINT(DBG_INFO,F("HW_FB_ReSPRT "));
                         DBGPRINTLN(String((p->packet[16] << 8) + p->packet[17]));
                         DPRINT(DBG_INFO,F("HW_GridSamp_ResValule "));
                         DBGPRINTLN(String((p->packet[18] << 8) + p->packet[19]));
-                    }
-=======
-                            DPRINT(DBG_INFO,F("HW_FB_TLmValue "));
-                            DBGPRINTLN(String((p->packet[14] << 8) + p->packet[15]));
-                            DPRINT(DBG_INFO,F("HW_FB_ReSPRT "));
-                            DBGPRINTLN(String((p->packet[16] << 8) + p->packet[17]));
-                            DPRINT(DBG_INFO,F("HW_GridSamp_ResValule "));
-                            DBGPRINTLN(String((p->packet[18] << 8) + p->packet[19]));
                             DPRINT(DBG_INFO,F("HW_ECapValue "));
                             DBGPRINTLN(String((p->packet[20] << 8) + p->packet[21]));
-                        }
+                    }
                     } else {
                         DBGPRINTLN(F("3rd gen. inverter!"));           // see table in OpenDTU code, DevInfoParser.cpp devInfo[]
->>>>>>> 15ec6a06
                     }
 
                 } else if ( p->packet[9] == 0x12 ) {//3rd frame
@@ -364,15 +345,10 @@
                 payloadLen -= 2;
 
                 if (mSerialDebug) {
-<<<<<<< HEAD
-                    DPRINT(DBG_INFO, F("Payload (") + String(payloadLen) + "): ");
-                    ah::dumpBuf(payload, payloadLen);
-=======
                     DPRINT(DBG_INFO, F("Payload ("));
                     DBGPRINT(String(payloadLen));
                     DBGPRINT("): ");
-                    mSys->Radio.dumpBuf(payload, payloadLen);
->>>>>>> 15ec6a06
+                    ah::dumpBuf(payload, payloadLen);
                 }
 
                 if (NULL == rec) {
@@ -466,11 +442,7 @@
                                         mPayload[iv->id].retransmits = mMaxRetrans;
                                     } else if ( cmd == 0x0f ) {
                                         //hard/firmware request
-<<<<<<< HEAD
-                                        mRadio->sendCmdPacket(iv->radioId.u64, 0x0f, 0x00, true);
-=======
-                                        mSys->Radio.sendCmdPacket(iv->radioId.u64, 0x0f, 0x00, true, false);
->>>>>>> 15ec6a06
+                                        mRadio.sendCmdPacket(iv->radioId.u64, 0x0f, 0x00, true, false);
                                         //iv->setQueuedCmdFinished();
                                         //cmd = iv->getQueuedCmd();
                                     } else {
@@ -507,13 +479,8 @@
                                         }
                                         DBGPRINT(F(" 0x"));
                                         DBGHEXLN(cmd);
-<<<<<<< HEAD
-                                        //mSys->Radio.sendCmdPacket(iv->radioId.u64, cmd, cmd, true);
-                                        mRadio->prepareDevInformCmd(iv->radioId.u64, cmd, mPayload[iv->id].ts, iv->alarmMesIndex, true, cmd);
-=======
-                                        mSys->Radio.sendCmdPacket(iv->radioId.u64, cmd, cmd, true, false);
+                                        mRadio.sendCmdPacket(iv->radioId.u64, cmd, cmd, true, false);
                                         //mSys->Radio.prepareDevInformCmd(iv->radioId.u64, cmd, mPayload[iv->id].ts, iv->alarmMesIndex, true, cmd);
->>>>>>> 15ec6a06
                                         yield();
                                     }
                                 }
@@ -529,12 +496,8 @@
 
                             DBGPRINT(F("prepareDevInformCmd 0x"));
                             DBGHEXLN(mPayload[iv->id].txCmd);
-<<<<<<< HEAD
-                            mRadio->prepareDevInformCmd(iv->radioId.u64, mPayload[iv->id].txCmd, mPayload[iv->id].ts, iv->alarmMesIndex, true);
-=======
                             //mSys->Radio.prepareDevInformCmd(iv->radioId.u64, mPayload[iv->id].txCmd, mPayload[iv->id].ts, iv->alarmMesIndex, true);
-                            mSys->Radio.sendCmdPacket(iv->radioId.u64, mPayload[iv->id].txCmd, mPayload[iv->id].txCmd, false, false);
->>>>>>> 15ec6a06
+                            mRadio.sendCmdPacket(iv->radioId.u64, mPayload[iv->id].txCmd, mPayload[iv->id].txCmd, false, false);
                         }
                     }
                     /*else {  // payload complete
@@ -741,20 +704,20 @@
 
             }
 
-            /*
-            if(AlarmData == mPayload[iv->id].txCmd) {
-                uint8_t i = 0;
-                uint16_t code;
-                uint32_t start, end;
-                while(1) {
-                    code = iv->parseAlarmLog(i++, payload, payloadLen, &start, &end);
-                    if(0 == code)
-                        break;
-                    if (NULL != mCbMiAlarm)
-                        (mCbAlarm)(code, start, end);
-                    yield();
-                }
-            }*/
+/*
+                            if(AlarmData == mPayload[iv->id].txCmd) {
+                                uint8_t i = 0;
+                                uint16_t code;
+                                uint32_t start, end;
+                                while(1) {
+                                    code = iv->parseAlarmLog(i++, payload, payloadLen, &start, &end);
+                                    if(0 == code)
+                                        break;
+                                    if (NULL != mCbMiAlarm)
+                                        (mCbAlarm)(code, start, end);
+                                    yield();
+                                }
+                            }*/
 
             //if ( mPayload[iv->id].complete ||  //4ch device
             if ( p->packet[0] == (0x39 + ALL_FRAMES) ||  //4ch device - last message
@@ -762,12 +725,12 @@
                  && mPayload[iv->id].dataAB[CH0]
                  && mPayload[iv->id].stsAB[CH0])) {
                      miComplete(iv);
-            }
+        }
         }
 
         void miComplete(Inverter<> *iv) {
             if ( mPayload[iv->id].complete )  //  && iv->type != INV_TYPE_4CH)
-                return;                       // if we got second message as well in repreated attempt
+                return; //if we got second message as well in repreated attempt
             mPayload[iv->id].complete = true;
             DPRINT_IVID(DBG_INFO, iv->id);
             DBGPRINTLN(F("got all msgs"));
