--- conflicted
+++ resolved
@@ -96,15 +96,12 @@
             if (cmd == 0x1 ) { //0x1
                 cmd  = 0x0f;
                 cmd2 = 0x00;
-                mSys->Radio.sendCmdPacket(iv->radioId.u64, cmd, cmd2, false);
+                mRadio->sendCmdPacket(iv->radioId.u64, cmd, cmd2, false);
             } else {
-                mSys->Radio.prepareDevInformCmd(iv->radioId.u64, cmd2, mPayload[iv->id].ts, iv->alarmMesIndex, false, cmd);
+                mRadio->prepareDevInformCmd(iv->radioId.u64, cmd2, mPayload[iv->id].ts, iv->alarmMesIndex, false, cmd);
             };
 
-<<<<<<< HEAD
             mRadio->prepareDevInformCmd(iv->radioId.u64, cmd2, mPayload[iv->id].ts, iv->alarmMesIndex, false, cmd);
-=======
->>>>>>> 28bd99ed
             mPayload[iv->id].txCmd = cmd;
             if (iv->type == INV_TYPE_1CH || iv->type == INV_TYPE_2CH) {
                 mPayload[iv->id].dataAB[CH1] = false;
@@ -184,10 +181,10 @@
                     }
                     iv->setQueuedCmdFinished();
                     mStat->rxSuccess++;
-                    mSys->Radio.sendCmdPacket(iv->radioId.u64, 0x0f, 0x01, false);
+                    mRadio->sendCmdPacket(iv->radioId.u64, 0x0f, 0x01, false);
                 } else if ( p->packet[9] == 0x01 ) {//second frame
                     DPRINTLN(DBG_INFO, F("(#") + String(iv->id) + F(") got 2nd frame (hw info)"));
-                    mSys->Radio.sendCmdPacket(iv->radioId.u64, 0x0f, 0x12, false);
+                    mRadio->sendCmdPacket(iv->radioId.u64, 0x0f, 0x12, false);
                 } else if ( p->packet[9] == 0x12 ) {//3rd frame
                     DPRINTLN(DBG_INFO, F("(#") + String(iv->id) + F(") got 3rd frame (hw info)"));
                 }
@@ -338,15 +335,10 @@
                                 DPRINTLN(DBG_INFO, F("Prevent retransmit on Restart / CleanState_LockAndAlarm..."));
                                 mPayload[iv->id].retransmits = mMaxRetrans;
                             } else if(iv->devControlCmd == ActivePowerContr) {
-<<<<<<< HEAD
-                                DPRINTLN(DBG_INFO, F("retransmit power limit"));
-                                mRadio->sendControlPacket(iv->radioId.u64, iv->devControlCmd, iv->powerLimit, true);
-=======
                                 DPRINT(DBG_INFO, F("(#"));
                                 DBGPRINT(String(iv->id));
                                 DBGPRINTLN(F(") retransmit power limit"));
-                                mSys->Radio.sendControlPacket(iv->radioId.u64, iv->devControlCmd, iv->powerLimit, true);
->>>>>>> 28bd99ed
+                                mRadio->sendControlPacket(iv->radioId.u64, iv->devControlCmd, iv->powerLimit, true);
                             } else {
                                 uint8_t cmd = mPayload[iv->id].txCmd;
                                 if (mPayload[iv->id].retransmits < mMaxRetrans) {
@@ -358,7 +350,7 @@
                                         mPayload[iv->id].retransmits = mMaxRetrans;
                                     } else if ( cmd == 0x0f ) {
                                         //hard/firmware request
-                                        mSys->Radio.sendCmdPacket(iv->radioId.u64, 0x0f, 0x00, true);
+                                        mRadio->sendCmdPacket(iv->radioId.u64, 0x0f, 0x00, true);
                                         //iv->setQueuedCmdFinished();
                                         //cmd = iv->getQueuedCmd();
                                     } else {
@@ -423,60 +415,6 @@
                         DPRINTLN(DBG_INFO, F("process: compl. set of msgs detected"));
                         iv->setValue(iv->getPosByChFld(0, FLD_YD, rec), rec, calcYieldDayCh0(iv,0));
                         iv->doCalculations();
-<<<<<<< HEAD
-
-                        /*uint8_t payload[128];
-                        uint8_t payloadLen = 0;
-
-                        memset(payload, 0, 128);
-
-                        for (uint8_t i = 0; i < (mPayload[iv->id].maxPackId); i++) {
-                            memcpy(&payload[payloadLen], mPayload[iv->id].data[i], (mPayload[iv->id].len[i]));
-                            payloadLen += (mPayload[iv->id].len[i]);
-                            yield();
-                        }
-                        payloadLen -= 2;
-
-                        if (mSerialDebug) {
-                            DPRINT(DBG_INFO, F("Payload (") + String(payloadLen) + "): ");
-                            ah::dumpBuf(payload, payloadLen);
-                        }
-
-                        if (NULL == rec) {
-                            DPRINTLN(DBG_ERROR, F("record is NULL!"));
-                        } else if ((rec->pyldLen == payloadLen) || (0 == rec->pyldLen)) {
-                            if (mPayload[iv->id].txId == (TX_REQ_INFO + ALL_FRAMES))
-                                mStat->rxSuccess++;
-
-                            rec->ts = mPayload[iv->id].ts;
-                            for (uint8_t i = 0; i < rec->length; i++) {
-                                iv->addValue(i, payload, rec);
-                                yield();
-                            }
-                            iv->doCalculations();
-                            notify(mPayload[iv->id].txCmd);
-
-                            if(AlarmData == mPayload[iv->id].txCmd) {
-                                uint8_t i = 0;
-                                uint16_t code;
-                                uint32_t start, end;
-                                while(1) {
-                                    code = iv->parseAlarmLog(i++, payload, payloadLen, &start, &end);
-                                    if(0 == code)
-                                        break;
-                                    if (NULL != mCbAlarm)
-                                        (mCbAlarm)(code, start, end);
-                                    yield();
-                                }
-                            }
-                        } else {
-                            DPRINTLN(DBG_ERROR, F("plausibility check failed, expected ") + String(rec->pyldLen) + F(" bytes"));
-                            mStat->rxFail++;
-                        }
-
-                        iv->setQueuedCmdFinished(); */
-                    }
-=======
                         //uint8_t payload[128];
                         //uint8_t payloadLen = 0;
                         //memset(payload, 0, 128);
@@ -521,7 +459,6 @@
                         //}
                         //iv->setQueuedCmdFinished();
                     //}*/
->>>>>>> 28bd99ed
                 }
                 yield();
             }
