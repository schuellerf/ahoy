//-----------------------------------------------------------------------------
// 2023 Ahoy, https://ahoydtu.de
// Creative Commons - http://creativecommons.org/licenses/by-nc-sa/3.0/de/
//-----------------------------------------------------------------------------

#ifndef __HM_PAYLOAD_H__
#define __HM_PAYLOAD_H__

#include "../utils/dbg.h"
#include "../utils/crc.h"
#include "../config/config.h"
#include "hmRadio.h"
#include <Arduino.h>

typedef struct {
    uint8_t txCmd;
    uint8_t txId;
    uint8_t invId;
    uint32_t ts;
    uint8_t data[MAX_PAYLOAD_ENTRIES][MAX_RF_PAYLOAD_SIZE];
    uint8_t len[MAX_PAYLOAD_ENTRIES];
    bool complete;
    uint8_t maxPackId;
    bool lastFound;
    uint8_t retransmits;
    bool requested;
    bool gotFragment;
} invPayload_t;


typedef std::function<void(uint8_t)> payloadListenerType;
typedef std::function<void(uint16_t alarmCode, uint32_t start, uint32_t end)> alarmListenerType;


template<class HMSYSTEM, class HMRADIO>
class HmPayload {
    public:
        HmPayload() {}

        void setup(IApp *app, HMSYSTEM *sys, HMRADIO *radio, statistics_t *stat, uint8_t maxRetransmits, uint32_t *timestamp) {
            mApp        = app;
            mSys        = sys;
            mRadio      = radio;
            mStat       = stat;
            mMaxRetrans = maxRetransmits;
            mTimestamp  = timestamp;
            for(uint8_t i = 0; i < MAX_NUM_INVERTERS; i++) {
                reset(i);
            }
            mSerialDebug  = false;
            mHighPrioIv   = NULL;
            mCbAlarm      = NULL;
            mCbPayload    = NULL;
        }

        void enableSerialDebug(bool enable) {
            mSerialDebug = enable;
        }

        void addPayloadListener(payloadListenerType cb) {
            mCbPayload = cb;
        }

        void addAlarmListener(alarmListenerType cb) {
            mCbAlarm = cb;
        }

        void loop() {
            if(NULL != mHighPrioIv) {
                ivSend(mHighPrioIv, true);
                mHighPrioIv = NULL;
            }
        }

        void zeroYieldDay(Inverter<> *iv) {
            DPRINTLN(DBG_DEBUG, F("zeroYieldDay"));
            record_t<> *rec = iv->getRecordStruct(RealTimeRunData_Debug);
            uint8_t pos;
            for(uint8_t ch = 0; ch < iv->channels; ch++) {
                pos = iv->getPosByChFld(CH0, FLD_YD, rec);
                iv->setValue(pos, rec, 0.0f);
            }
        }

        void zeroInverterValues(Inverter<> *iv) {
            DPRINTLN(DBG_DEBUG, F("zeroInverterValues"));
            record_t<> *rec = iv->getRecordStruct(RealTimeRunData_Debug);
            for(uint8_t ch = 0; ch <= iv->channels; ch++) {
                uint8_t pos = 0;
                for(uint8_t fld = 0; fld < FLD_EVT; fld++) {
                    switch(fld) {
                        case FLD_YD:
                        case FLD_YT:
                            continue;
                    }
                    pos = iv->getPosByChFld(ch, fld, rec);
                    iv->setValue(pos, rec, 0.0f);
                }
            }

            notify(RealTimeRunData_Debug);
        }

        void ivSendHighPrio(Inverter<> *iv) {
            mHighPrioIv = iv;
        }

        void ivSend(Inverter<> *iv, bool highPrio = false) {
            if(!highPrio) {
                if (mPayload[iv->id].requested) {
                    if (!mPayload[iv->id].complete)
                        process(false); // no retransmit

                    if (!mPayload[iv->id].complete) {
                        if (MAX_PAYLOAD_ENTRIES == mPayload[iv->id].maxPackId)
                            mStat->rxFailNoAnser++; // got nothing
                        else
                            mStat->rxFail++; // got fragments but not complete response

                        iv->setQueuedCmdFinished();  // command failed
                        if (mSerialDebug)
                            DPRINTLN(DBG_INFO, F("enqueued cmd failed/timeout"));
                        if (mSerialDebug) {
                            DPRINT(DBG_INFO, F("(#"));
                            DBGPRINT(String(iv->id));
                            DBGPRINT(F(") no Payload received! (retransmits: "));
                            DBGPRINT(String(mPayload[iv->id].retransmits));
                            DBGPRINTLN(F(")"));
                        }
                    }
                }
            }

            reset(iv->id);
            mPayload[iv->id].requested = true;

            yield();
            if (mSerialDebug) {
                DPRINT(DBG_INFO, F("(#"));
                DBGPRINT(String(iv->id));
                DBGPRINT(F(") Requesting Inv SN "));
                DBGPRINTLN(String(iv->config->serial.u64, HEX));
            }

            if (iv->getDevControlRequest()) {
                if (mSerialDebug) {
                    DPRINT(DBG_INFO, F("(#"));
                    DBGPRINT(String(iv->id));
                    DBGPRINT(F(") Devcontrol request 0x"));
                    DBGPRINT(String(iv->devControlCmd, HEX));
                    DBGPRINT(F(" power limit "));
                    DBGPRINTLN(String(iv->powerLimit[0]));
                }
                mRadio->sendControlPacket(iv->radioId.u64, iv->devControlCmd, iv->powerLimit, false);
                mPayload[iv->id].txCmd = iv->devControlCmd;
                //iv->clearCmdQueue();
                //iv->enqueCommand<InfoCommand>(SystemConfigPara); // read back power limit
            } else {
                uint8_t cmd = iv->getQueuedCmd();
                DPRINT(DBG_INFO, F("(#"));
                DBGPRINT(String(iv->id));
                DBGPRINT(F(") prepareDevInformCmd 0x"));
                DBGPRINTLN(String(cmd, HEX));
                mRadio->prepareDevInformCmd(iv->radioId.u64, cmd, mPayload[iv->id].ts, iv->alarmMesIndex, false);
                mPayload[iv->id].txCmd = cmd;
            }
        }

        void add(Inverter<> *iv, packet_t *p) {
            if (p->packet[0] == (TX_REQ_INFO + ALL_FRAMES)) {  // response from get information command
                mPayload[iv->id].txId = p->packet[0];
                DPRINTLN(DBG_DEBUG, F("Response from info request received"));
                uint8_t *pid = &p->packet[9];
                if (*pid == 0x00) {
                    DPRINT(DBG_DEBUG, F("fragment number zero received and ignored"));
                } else {
                    DPRINTLN(DBG_DEBUG, "PID: 0x" + String(*pid, HEX));
                    if ((*pid & 0x7F) < MAX_PAYLOAD_ENTRIES) {
                        memcpy(mPayload[iv->id].data[(*pid & 0x7F) - 1], &p->packet[10], p->len - 11);
                        mPayload[iv->id].len[(*pid & 0x7F) - 1] = p->len - 11;
                        mPayload[iv->id].gotFragment = true;
                    }

                    if ((*pid & ALL_FRAMES) == ALL_FRAMES) {
                        // Last packet
                        if (((*pid & 0x7f) > mPayload[iv->id].maxPackId) || (MAX_PAYLOAD_ENTRIES == mPayload[iv->id].maxPackId)) {
                            mPayload[iv->id].maxPackId = (*pid & 0x7f);
                            if (*pid > 0x81)
                                mPayload[iv->id].lastFound = true;
                        }
                    }
                }
            } else if (p->packet[0] == (TX_REQ_DEVCONTROL + ALL_FRAMES)) { // response from dev control command
                DPRINTLN(DBG_DEBUG, F("Response from devcontrol request received"));

                mPayload[iv->id].txId = p->packet[0];
                iv->clearDevControlRequest();

                if ((p->packet[12] == ActivePowerContr) && (p->packet[13] == 0x00)) {
                    bool ok = true;
                    if((p->packet[10] == 0x00) && (p->packet[11] == 0x00))
                        mApp->setMqttPowerLimitAck(iv);
                    else
                        ok = false;
                    DPRINT(DBG_INFO, F("(#"));
                    DBGPRINT(String(iv->id));
                    DBGPRINT(F(" has "));
                    if(!ok) DBGPRINT(F("not "));
                    DBGPRINT(F("accepted power limit set point "));
                    DBGPRINT(String(iv->powerLimit[0]));
                    DBGPRINT(F(" with PowerLimitControl "));
                    DBGPRINTLN(String(iv->powerLimit[1]));

                    iv->clearCmdQueue();
                    iv->enqueCommand<InfoCommand>(SystemConfigPara); // read back power limit
                }
                iv->devControlCmd = Init;
            }
        }

        void process(bool retransmit) {
            for (uint8_t id = 0; id < mSys->getNumInverters(); id++) {
                Inverter<> *iv = mSys->getInverterByPos(id);
                if (NULL == iv)
                    continue; // skip to next inverter

                if (IV_HM != iv->ivGen) // only process HM inverters
                    continue; // skip to next inverter

                if ((mPayload[iv->id].txId != (TX_REQ_INFO + ALL_FRAMES)) && (0 != mPayload[iv->id].txId)) {
                    // no processing needed if txId is not 0x95
                    mPayload[iv->id].complete = true;
                    continue; // skip to next inverter
                }

                if (!mPayload[iv->id].complete) {
                    bool crcPass, pyldComplete;
                    crcPass = build(iv->id, &pyldComplete);
                    if (!crcPass && !pyldComplete) { // payload not complete
                        if ((mPayload[iv->id].requested) && (retransmit)) {
                            if (mPayload[iv->id].retransmits < mMaxRetrans) {
                                mPayload[iv->id].retransmits++;
                                if (iv->devControlCmd == Restart || iv->devControlCmd == CleanState_LockAndAlarm) {
                                    // This is required to prevent retransmissions without answer.
                                    DPRINTLN(DBG_INFO, F("Prevent retransmit on Restart / CleanState_LockAndAlarm..."));
                                    mPayload[iv->id].retransmits = mMaxRetrans;
                                } else if(iv->devControlCmd == ActivePowerContr) {
<<<<<<< HEAD
                                    DPRINTLN(DBG_INFO, F("retransmit power limit"));
                                    mRadio->sendControlPacket(iv->radioId.u64, iv->devControlCmd, iv->powerLimit, true);
=======
                                    DPRINT(DBG_INFO, F("(#"));
                                    DBGPRINT(String(iv->id));
                                    DPRINTLN(DBG_INFO, F(") retransmit power limit"));
                                    mSys->Radio.sendControlPacket(iv->radioId.u64, iv->devControlCmd, iv->powerLimit, true);
>>>>>>> 5a1a6003
                                } else {
                                    if(false == mPayload[iv->id].gotFragment) {
                                        /*
                                        DPRINTLN(DBG_WARN, F("nothing received: Request Complete Retransmit"));
                                        mPayload[iv->id].txCmd = iv->getQueuedCmd();
                                        DPRINTLN(DBG_INFO, F("(#") + String(iv->id) + F(") prepareDevInformCmd 0x") + String(mPayload[iv->id].txCmd, HEX));
                                        mRadio->prepareDevInformCmd(iv->radioId.u64, mPayload[iv->id].txCmd, mPayload[iv->id].ts, iv->alarmMesIndex, true);
                                        */
                                        DPRINT(DBG_INFO, F("(#"));
                                        DBGPRINT(String(iv->id));
                                        DBGPRINTLN(F(") nothing received"));
                                        mPayload[iv->id].retransmits = mMaxRetrans;
                                    } else {
                                        for (uint8_t i = 0; i < (mPayload[iv->id].maxPackId - 1); i++) {
                                            if (mPayload[iv->id].len[i] == 0) {
                                                DPRINT(DBG_WARN, F("(#"));
                                                DBGPRINT(String(iv->id));
                                                DBGPRINT(F(") Frame "));
                                                DBGPRINT(String(i + 1));
                                                DBGPRINTLN(F(" missing: Request Retransmit"));
                                                mRadio->sendCmdPacket(iv->radioId.u64, TX_REQ_INFO, (SINGLE_FRAME + i), true);
                                                break;  // only request retransmit one frame per loop
                                            }
                                            yield();
                                        }
                                    }
                                }
                            }
                        }
                    } else if(!crcPass && pyldComplete) { // crc error on complete Payload
                        if (mPayload[iv->id].retransmits < mMaxRetrans) {
                            mPayload[iv->id].retransmits++;
                            DPRINTLN(DBG_WARN, F("CRC Error: Request Complete Retransmit"));
                            mPayload[iv->id].txCmd = iv->getQueuedCmd();
                            DPRINT(DBG_INFO, F("(#"));
                            DBGPRINT(String(iv->id));
                            DBGPRINT(F(") prepareDevInformCmd 0x"));
<<<<<<< HEAD
                            DBGPRINTLN(String(mPayload[iv->id].txCmd, HEX));
                            mRadio->prepareDevInformCmd(iv->radioId.u64, mPayload[iv->id].txCmd, mPayload[iv->id].ts, iv->alarmMesIndex, true);
=======
                            DHEXLN(mPayload[iv->id].txCmd);
                            mSys->Radio.prepareDevInformCmd(iv->radioId.u64, mPayload[iv->id].txCmd, mPayload[iv->id].ts, iv->alarmMesIndex, true);
>>>>>>> 5a1a6003
                        }
                    } else {  // payload complete
                        DPRINT(DBG_INFO, F("procPyld: cmd:  0x"));
                        DHEXLN(mPayload[iv->id].txCmd);
                        DPRINT(DBG_INFO, F("procPyld: txid: 0x"));
                        DHEXLN(mPayload[iv->id].txId);
                        DPRINTLN(DBG_DEBUG, F("procPyld: max:  "));
                        DBGPRINT(String(mPayload[iv->id].maxPackId));
                        record_t<> *rec = iv->getRecordStruct(mPayload[iv->id].txCmd);  // choose the parser
                        mPayload[iv->id].complete = true;

                        uint8_t payload[128];
                        uint8_t payloadLen = 0;

                        memset(payload, 0, 128);

                        for (uint8_t i = 0; i < (mPayload[iv->id].maxPackId); i++) {
                            memcpy(&payload[payloadLen], mPayload[iv->id].data[i], (mPayload[iv->id].len[i]));
                            payloadLen += (mPayload[iv->id].len[i]);
                            yield();
                        }
                        payloadLen -= 2;

                        if (mSerialDebug) {
                            DPRINT(DBG_INFO, F("Payload ("));
                            DBGPRINT(String(payloadLen));
                            DBGPRINT(F("): "));
                            ah::dumpBuf(payload, payloadLen);
                        }

                        if (NULL == rec) {
                            DPRINTLN(DBG_ERROR, F("record is NULL!"));
                        } else if ((rec->pyldLen == payloadLen) || (0 == rec->pyldLen)) {
                            if (mPayload[iv->id].txId == (TX_REQ_INFO + ALL_FRAMES))
                                mStat->rxSuccess++;

                            rec->ts = mPayload[iv->id].ts;
                            for (uint8_t i = 0; i < rec->length; i++) {
                                iv->addValue(i, payload, rec);
                                yield();
                            }
                            iv->doCalculations();
                            notify(mPayload[iv->id].txCmd);

                            if(AlarmData == mPayload[iv->id].txCmd) {
                                uint8_t i = 0;
                                uint16_t code;
                                uint32_t start, end;
                                while(1) {
                                    code = iv->parseAlarmLog(i++, payload, payloadLen, &start, &end);
                                    if(0 == code)
                                        break;
                                    if (NULL != mCbAlarm)
                                        (mCbAlarm)(code, start, end);
                                    yield();
                                }
                            }
                        } else {
                            DPRINT(DBG_ERROR, F("plausibility check failed, expected "));
                            DBGPRINT(String(rec->pyldLen));
                            DBGPRINTLN(F(" bytes"));
                            mStat->rxFail++;
                        }

                        iv->setQueuedCmdFinished();
                    }
                }
                yield();
            }
        }

    private:
        void notify(uint8_t val) {
            if(NULL != mCbPayload)
                (mCbPayload)(val);
        }

        void notify(uint16_t code, uint32_t start, uint32_t endTime) {
            if (NULL != mCbAlarm)
                (mCbAlarm)(code, start, endTime);
        }

        bool build(uint8_t id, bool *complete) {
            DPRINTLN(DBG_VERBOSE, F("build"));
            uint16_t crc = 0xffff, crcRcv = 0x0000;
            if (mPayload[id].maxPackId > MAX_PAYLOAD_ENTRIES)
                mPayload[id].maxPackId = MAX_PAYLOAD_ENTRIES;

            // check if all fragments are there
            *complete = true;
            for (uint8_t i = 0; i < mPayload[id].maxPackId; i++) {
                if(mPayload[id].len[i] == 0)
                    *complete = false;
            }
            if(!*complete)
                return false;

            for (uint8_t i = 0; i < mPayload[id].maxPackId; i++) {
                if (mPayload[id].len[i] > 0) {
                    if (i == (mPayload[id].maxPackId - 1)) {
                        crc = ah::crc16(mPayload[id].data[i], mPayload[id].len[i] - 2, crc);
                        crcRcv = (mPayload[id].data[i][mPayload[id].len[i] - 2] << 8) | (mPayload[id].data[i][mPayload[id].len[i] - 1]);
                    } else
                        crc = ah::crc16(mPayload[id].data[i], mPayload[id].len[i], crc);
                }
                yield();
            }

            return (crc == crcRcv) ? true : false;
        }

        void reset(uint8_t id) {
            DPRINT(DBG_INFO, "resetPayload: id: ");
            DBGPRINTLN(String(id));
            memset(mPayload[id].len, 0, MAX_PAYLOAD_ENTRIES);
            mPayload[id].txCmd       = 0;
            mPayload[id].gotFragment = false;
            mPayload[id].retransmits = 0;
            mPayload[id].maxPackId   = MAX_PAYLOAD_ENTRIES;
            mPayload[id].lastFound   = false;
            mPayload[id].complete    = false;
            mPayload[id].requested   = false;
            mPayload[id].ts          = *mTimestamp;
        }

        IApp *mApp;
        HMSYSTEM *mSys;
        HMRADIO *mRadio;
        statistics_t *mStat;
        uint8_t mMaxRetrans;
        uint32_t *mTimestamp;
        invPayload_t mPayload[MAX_NUM_INVERTERS];
        bool mSerialDebug;
        Inverter<> *mHighPrioIv;

        alarmListenerType mCbAlarm;
        payloadListenerType mCbPayload;
};

#endif /*__HM_PAYLOAD_H__*/<|MERGE_RESOLUTION|>--- conflicted
+++ resolved
@@ -245,15 +245,10 @@
                                     DPRINTLN(DBG_INFO, F("Prevent retransmit on Restart / CleanState_LockAndAlarm..."));
                                     mPayload[iv->id].retransmits = mMaxRetrans;
                                 } else if(iv->devControlCmd == ActivePowerContr) {
-<<<<<<< HEAD
-                                    DPRINTLN(DBG_INFO, F("retransmit power limit"));
-                                    mRadio->sendControlPacket(iv->radioId.u64, iv->devControlCmd, iv->powerLimit, true);
-=======
                                     DPRINT(DBG_INFO, F("(#"));
                                     DBGPRINT(String(iv->id));
                                     DPRINTLN(DBG_INFO, F(") retransmit power limit"));
-                                    mSys->Radio.sendControlPacket(iv->radioId.u64, iv->devControlCmd, iv->powerLimit, true);
->>>>>>> 5a1a6003
+                                    mRadio->sendControlPacket(iv->radioId.u64, iv->devControlCmd, iv->powerLimit, true);
                                 } else {
                                     if(false == mPayload[iv->id].gotFragment) {
                                         /*
@@ -291,13 +286,8 @@
                             DPRINT(DBG_INFO, F("(#"));
                             DBGPRINT(String(iv->id));
                             DBGPRINT(F(") prepareDevInformCmd 0x"));
-<<<<<<< HEAD
-                            DBGPRINTLN(String(mPayload[iv->id].txCmd, HEX));
+                            DHEXLN(mPayload[iv->id].txCmd);
                             mRadio->prepareDevInformCmd(iv->radioId.u64, mPayload[iv->id].txCmd, mPayload[iv->id].ts, iv->alarmMesIndex, true);
-=======
-                            DHEXLN(mPayload[iv->id].txCmd);
-                            mSys->Radio.prepareDevInformCmd(iv->radioId.u64, mPayload[iv->id].txCmd, mPayload[iv->id].ts, iv->alarmMesIndex, true);
->>>>>>> 5a1a6003
                         }
                     } else {  // payload complete
                         DPRINT(DBG_INFO, F("procPyld: cmd:  0x"));
