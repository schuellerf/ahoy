//-----------------------------------------------------------------------------
// 2023 Ahoy, https://github.com/lumpapu/ahoy
// Creative Commons - http://creativecommons.org/licenses/by-nc-sa/3.0/de/
//-----------------------------------------------------------------------------

#ifndef __RADIO_H__
#define __RADIO_H__

#include "../utils/dbg.h"
#include <RF24.h>
#include "../utils/crc.h"
#include "../config/config.h"
#include "SPI.h"

#define SPI_SPEED           1000000

#define RF_CHANNELS         5

#define TX_REQ_INFO         0x15
#define TX_REQ_DEVCONTROL   0x51
#define ALL_FRAMES          0x80
#define SINGLE_FRAME        0x81

const char* const rf24AmpPowerNames[] = {"MIN", "LOW", "HIGH", "MAX"};


//-----------------------------------------------------------------------------
// HM Radio class
//-----------------------------------------------------------------------------
template <uint8_t IRQ_PIN = DEF_IRQ_PIN, uint8_t CE_PIN = DEF_CE_PIN, uint8_t CS_PIN = DEF_CS_PIN, uint8_t AMP_PWR = RF24_PA_LOW, uint8_t SCLK_PIN = DEF_SCLK_PIN, uint8_t MOSI_PIN = DEF_MOSI_PIN, uint8_t MISO_PIN = DEF_MISO_PIN>
class HmRadio {
    public:
        HmRadio() : mNrf24(CE_PIN, CS_PIN, SPI_SPEED) {
            if(mSerialDebug) {
                DPRINT(DBG_VERBOSE, F("hmRadio.h : HmRadio():mNrf24(CE_PIN: "));
                DBGPRINT(String(CE_PIN));
                DBGPRINT(F(", CS_PIN: "));
                DBGPRINT(String(CS_PIN));
                DBGPRINT(F(", SPI_SPEED: "));
                DBGPRINT(String(SPI_SPEED));
                DBGPRINTLN(F(")"));
            }

            // Depending on the program, the module can work on 2403, 2423, 2440, 2461 or 2475MHz.
            // Channel List      2403, 2423, 2440, 2461, 2475MHz
            mRfChLst[0] = 03;
            mRfChLst[1] = 23;
            mRfChLst[2] = 40;
            mRfChLst[3] = 61;
            mRfChLst[4] = 75;

            // default channels
            mTxChIdx    = 2; // Start TX with 40
            mRxChIdx    = 0; // Start RX with 03

            mSendCnt        = 0;
            mRetransmits    = 0;

            mSerialDebug    = false;
            mIrqRcvd        = false;
        }
        ~HmRadio() {}

        void setup(uint8_t ampPwr = RF24_PA_LOW, uint8_t irq = IRQ_PIN, uint8_t ce = CE_PIN, uint8_t cs = CS_PIN, uint8_t sclk = SCLK_PIN, uint8_t mosi = MOSI_PIN, uint8_t miso = MISO_PIN) {
            DPRINTLN(DBG_VERBOSE, F("hmRadio.h:setup"));
            pinMode(irq, INPUT_PULLUP);

            uint32_t dtuSn = 0x87654321;
            uint32_t chipID = 0; // will be filled with last 3 bytes of MAC
            #ifdef ESP32
            uint64_t MAC = ESP.getEfuseMac();
            chipID = ((MAC >> 8) & 0xFF0000) | ((MAC >> 24) & 0xFF00) | ((MAC >> 40) & 0xFF);
            #else
            chipID = ESP.getChipId();
            #endif
            if(chipID) {
                dtuSn = 0x80000000; // the first digit is an 8 for DTU production year 2022, the rest is filled with the ESP chipID in decimal
                for(int i = 0; i < 7; i++) {
                    dtuSn |= (chipID % 10) << (i * 4);
                    chipID /= 10;
                }
            }
            // change the byte order of the DTU serial number and append the required 0x01 at the end
            DTU_RADIO_ID = ((uint64_t)(((dtuSn >> 24) & 0xFF) | ((dtuSn >> 8) & 0xFF00) | ((dtuSn << 8) & 0xFF0000) | ((dtuSn << 24) & 0xFF000000)) << 8) | 0x01;

            #ifdef ESP32
                #if CONFIG_IDF_TARGET_ESP32C3 || CONFIG_IDF_TARGET_ESP32S3
                    mSpi = new SPIClass(FSPI);
                #else
                    mSpi = new SPIClass(VSPI);
                #endif
                mSpi->begin(sclk, miso, mosi, cs);
            #else
                //the old ESP82xx cannot freely place their SPI pins
                mSpi = new SPIClass();
                mSpi->begin();
            #endif
            mNrf24.begin(mSpi, ce, cs);
            mNrf24.setRetries(3, 15); // 3*250us + 250us and 15 loops -> 15ms

            mNrf24.setChannel(mRfChLst[mRxChIdx]);
            mNrf24.startListening();
            mNrf24.setDataRate(RF24_250KBPS);
            mNrf24.setAutoAck(true);
            mNrf24.enableDynamicPayloads();
            mNrf24.setCRCLength(RF24_CRC_16);
            mNrf24.setAddressWidth(5);
            mNrf24.openReadingPipe(1, reinterpret_cast<uint8_t*>(&DTU_RADIO_ID));

            // enable all receiving interrupts
            mNrf24.maskIRQ(false, false, false);

            DPRINT(DBG_INFO, F("RF24 Amp Pwr: RF24_PA_"));
            DPRINTLN(DBG_INFO, String(rf24AmpPowerNames[ampPwr]));
            mNrf24.setPALevel(ampPwr & 0x03);

            if(mNrf24.isChipConnected()) {
                DPRINTLN(DBG_INFO, F("Radio Config:"));
                mNrf24.printPrettyDetails();
            }
            else
                DPRINTLN(DBG_WARN, F("WARNING! your NRF24 module can't be reached, check the wiring"));
        }

        bool loop(void) {
            if (!mIrqRcvd)
                return false; // nothing to do
            mIrqRcvd = false;
            bool tx_ok, tx_fail, rx_ready;
            mNrf24.whatHappened(tx_ok, tx_fail, rx_ready);  // resets the IRQ pin to HIGH
            mNrf24.flush_tx();                              // empty TX FIFO

            // start listening
            mNrf24.setChannel(mRfChLst[mRxChIdx]);
            mNrf24.startListening();

            uint32_t startMicros = micros();
            uint32_t loopMillis = millis();
            while (millis()-loopMillis < 400) {
                while (micros()-startMicros < 5110) {  // listen (4088us or?) 5110us to each channel
                    if (mIrqRcvd) {
                        mIrqRcvd = false;
                        if (getReceived()) {        // everything received
                            return true;
                        }
                    }
                    yield();
                }
                // switch to next RX channel
                startMicros = micros();
                if(++mRxChIdx >= RF_CHANNELS)
                    mRxChIdx = 0;
                mNrf24.setChannel(mRfChLst[mRxChIdx]);
                yield();
            }
            // not finished but time is over
            return true;
        }

        void handleIntr(void) {
            mIrqRcvd = true;
        }

        bool isChipConnected(void) {
            //DPRINTLN(DBG_VERBOSE, F("hmRadio.h:isChipConnected"));
            return mNrf24.isChipConnected();
        }
        void enableDebug() {
            mSerialDebug = true;
        }

        void sendControlPacket(uint64_t invId, uint8_t cmd, uint16_t *data, bool isRetransmit, bool isNoMI = true) {
            DPRINT(DBG_INFO, F("sendControlPacket cmd: 0x"));
            DBGHEXLN(cmd);
            initPacket(invId, TX_REQ_DEVCONTROL, SINGLE_FRAME);
            uint8_t cnt = 10;
            if (isNoMI) {
                mTxBuf[cnt++] = cmd; // cmd -> 0 on, 1 off, 2 restart, 11 active power, 12 reactive power, 13 power factor
                mTxBuf[cnt++] = 0x00;
                if(cmd >= ActivePowerContr && cmd <= PFSet) { // ActivePowerContr, ReactivePowerContr, PFSet
                    mTxBuf[cnt++] = ((data[0] * 10) >> 8) & 0xff; // power limit
                    mTxBuf[cnt++] = ((data[0] * 10)     ) & 0xff; // power limit
                    mTxBuf[cnt++] = ((data[1]     ) >> 8) & 0xff; // setting for persistens handlings
                    mTxBuf[cnt++] = ((data[1]     )     ) & 0xff; // setting for persistens handling
                }
            } else { //MI 2nd gen. specific
                switch (cmd) {
                    case TurnOn:
                        //mTxBuf[0] = 0x50;
                        mTxBuf[9] = 0x55;
                        mTxBuf[10] = 0xaa;
                        break;
                    case TurnOff:
                        mTxBuf[9] = 0xaa;
                        mTxBuf[10] = 0x55;
                        break;
                    case ActivePowerContr:
                        cnt++;
                        mTxBuf[9] = 0x5a;
                        mTxBuf[10] = 0x5a;
                        mTxBuf[11] = data[0]; // power limit
                        break;
                    default:
                        return;
                }
                cnt++;
            }
<<<<<<< HEAD
            sendPacket(invId, cnt, isRetransmit);
=======
            sendPacket(invId, cnt, isRetransmit, isNoMI);
>>>>>>> 15ec6a06
        }

        void prepareDevInformCmd(uint64_t invId, uint8_t cmd, uint32_t ts, uint16_t alarmMesId, bool isRetransmit, uint8_t reqfld=TX_REQ_INFO) { // might not be necessary to add additional arg.
            if(mSerialDebug) {
                DPRINT(DBG_DEBUG, F("prepareDevInformCmd 0x"));
                DPRINTLN(DBG_DEBUG,String(cmd, HEX));
            }
            initPacket(invId, reqfld, ALL_FRAMES);
            mTxBuf[10] = cmd; // cid
            mTxBuf[11] = 0x00;
            CP_U32_LittleEndian(&mTxBuf[12], ts);
            if (cmd == RealTimeRunData_Debug || cmd == AlarmData ) {
                mTxBuf[18] = (alarmMesId >> 8) & 0xff;
                mTxBuf[19] = (alarmMesId     ) & 0xff;
            }
            sendPacket(invId, 24, isRetransmit);
        }

        void sendCmdPacket(uint64_t invId, uint8_t mid, uint8_t pid, bool isRetransmit, bool appendCrc16=true) {
            initPacket(invId, mid, pid);
<<<<<<< HEAD
            sendPacket(invId, 10, isRetransmit);
=======
            sendPacket(invId, 10, isRetransmit, appendCrc16);
        }

        void dumpBuf(uint8_t buf[], uint8_t len) {
            //DPRINTLN(DBG_VERBOSE, F("hmRadio.h:dumpBuf"));
            for(uint8_t i = 0; i < len; i++) {
                DHEX(buf[i]);
                DBGPRINT(" ");
            }
            DBGPRINTLN("");
>>>>>>> 15ec6a06
        }

        uint8_t getDataRate(void) {
            if(!mNrf24.isChipConnected())
                return 3; // unkown
            return mNrf24.getDataRate();
        }

        bool isPVariant(void) {
            return mNrf24.isPVariant();
        }

        std::queue<packet_t> mBufCtrl;

        uint32_t mSendCnt;
        uint32_t mRetransmits;

        bool mSerialDebug;

    private:
        bool getReceived(void) {
            bool tx_ok, tx_fail, rx_ready;
            mNrf24.whatHappened(tx_ok, tx_fail, rx_ready); // resets the IRQ pin to HIGH

            bool isLastPackage = false;
            while(mNrf24.available()) {
                uint8_t len;
                len = mNrf24.getDynamicPayloadSize(); // if payload size > 32, corrupt payload has been flushed
                if (len > 0) {
                    packet_t p;
                    p.ch = mRfChLst[mRxChIdx];
                    p.len = len;
                    mNrf24.read(p.packet, len);
                    if (p.packet[0] != 0x00) {
                        mBufCtrl.push(p);
                        if (p.packet[0] == (TX_REQ_INFO + ALL_FRAMES))  // response from get information command
                            isLastPackage = (p.packet[9] > ALL_FRAMES); // > ALL_FRAMES indicates last packet received
                        else if (p.packet[0] == ( 0x0f + ALL_FRAMES) )  // response from MI get information command
                            isLastPackage = (p.packet[9] > 0x10);       // > 0x10 indicates last packet received
                        else if ((p.packet[0] != 0x88) && (p.packet[0] != 0x92)) // ignore fragment number zero and MI status messages //#0 was p.packet[0] != 0x00 &&
                            isLastPackage = true;                       // response from dev control command
                    }
                }
                yield();
            }
            return isLastPackage;
        }

        void initPacket(uint64_t invId, uint8_t mid, uint8_t pid) {
            if(mSerialDebug) {
                DPRINT(DBG_VERBOSE, F("initPacket, mid: "));
                DHEX(mid);
                DBGPRINT(F(" pid: "));
                DBGHEXLN(pid);
            }
            memset(mTxBuf, 0, MAX_RF_PAYLOAD_SIZE);
            mTxBuf[0] = mid; // message id
            CP_U32_BigEndian(&mTxBuf[1], (invId  >> 8));
            CP_U32_BigEndian(&mTxBuf[5], (DTU_RADIO_ID >> 8));
            mTxBuf[9]  = pid;
        }

<<<<<<< HEAD
        void sendPacket(uint64_t invId, uint8_t len, bool isRetransmit) {
=======
        void sendPacket(uint64_t invId, uint8_t len, bool isRetransmit, bool appendCrc16=true) {
>>>>>>> 15ec6a06
            //DPRINTLN(DBG_VERBOSE, F("hmRadio.h:sendPacket"));
            //DPRINTLN(DBG_VERBOSE, "sent packet: #" + String(mSendCnt));

            // append crc's
            if (appendCrc16 && (len > 10)) {
                // crc control data
                uint16_t crc = ah::crc16(&mTxBuf[10], len - 10);
                mTxBuf[len++] = (crc >> 8) & 0xff;
                mTxBuf[len++] = (crc     ) & 0xff;
            }
            // crc over all
            mTxBuf[len] = ah::crc8(mTxBuf, len);
            len++;

            // set TX and RX channels
            mTxChIdx = (mTxChIdx + 1) % RF_CHANNELS;
            mRxChIdx = (mTxChIdx + 2) % RF_CHANNELS;

            if(mSerialDebug) {
                DPRINT(DBG_INFO, F("TX "));
                DBGPRINT(String(len));
                DBGPRINT("B Ch");
                DBGPRINT(String(mRfChLst[mTxChIdx]));
                DBGPRINT(F(" | "));
                ah::dumpBuf(mTxBuf, len);
            }

            mNrf24.stopListening();
            mNrf24.setChannel(mRfChLst[mTxChIdx]);
            mNrf24.openWritingPipe(reinterpret_cast<uint8_t*>(&invId));
            mNrf24.startWrite(mTxBuf, len, false); // false = request ACK response

            if(isRetransmit)
                mRetransmits++;
            else
                mSendCnt++;
        }

        volatile bool mIrqRcvd;
        uint64_t DTU_RADIO_ID;

        uint8_t mRfChLst[RF_CHANNELS];
        uint8_t mTxChIdx;
        uint8_t mRxChIdx;

        SPIClass* mSpi;
        RF24 mNrf24;
        uint8_t mTxBuf[MAX_RF_PAYLOAD_SIZE];
};

#endif /*__RADIO_H__*/<|MERGE_RESOLUTION|>--- conflicted
+++ resolved
@@ -32,7 +32,7 @@
     public:
         HmRadio() : mNrf24(CE_PIN, CS_PIN, SPI_SPEED) {
             if(mSerialDebug) {
-                DPRINT(DBG_VERBOSE, F("hmRadio.h : HmRadio():mNrf24(CE_PIN: "));
+            DPRINT(DBG_VERBOSE, F("hmRadio.h : HmRadio():mNrf24(CE_PIN: "));
                 DBGPRINT(String(CE_PIN));
                 DBGPRINT(F(", CS_PIN: "));
                 DBGPRINT(String(CS_PIN));
@@ -205,11 +205,7 @@
                 }
                 cnt++;
             }
-<<<<<<< HEAD
-            sendPacket(invId, cnt, isRetransmit);
-=======
             sendPacket(invId, cnt, isRetransmit, isNoMI);
->>>>>>> 15ec6a06
         }
 
         void prepareDevInformCmd(uint64_t invId, uint8_t cmd, uint32_t ts, uint16_t alarmMesId, bool isRetransmit, uint8_t reqfld=TX_REQ_INFO) { // might not be necessary to add additional arg.
@@ -230,20 +226,7 @@
 
         void sendCmdPacket(uint64_t invId, uint8_t mid, uint8_t pid, bool isRetransmit, bool appendCrc16=true) {
             initPacket(invId, mid, pid);
-<<<<<<< HEAD
-            sendPacket(invId, 10, isRetransmit);
-=======
             sendPacket(invId, 10, isRetransmit, appendCrc16);
-        }
-
-        void dumpBuf(uint8_t buf[], uint8_t len) {
-            //DPRINTLN(DBG_VERBOSE, F("hmRadio.h:dumpBuf"));
-            for(uint8_t i = 0; i < len; i++) {
-                DHEX(buf[i]);
-                DBGPRINT(" ");
-            }
-            DBGPRINTLN("");
->>>>>>> 15ec6a06
         }
 
         uint8_t getDataRate(void) {
@@ -278,17 +261,17 @@
                     p.len = len;
                     mNrf24.read(p.packet, len);
                     if (p.packet[0] != 0x00) {
-                        mBufCtrl.push(p);
-                        if (p.packet[0] == (TX_REQ_INFO + ALL_FRAMES))  // response from get information command
+                    mBufCtrl.push(p);
+                    if (p.packet[0] == (TX_REQ_INFO + ALL_FRAMES))  // response from get information command
                             isLastPackage = (p.packet[9] > ALL_FRAMES); // > ALL_FRAMES indicates last packet received
-                        else if (p.packet[0] == ( 0x0f + ALL_FRAMES) )  // response from MI get information command
+                    else if (p.packet[0] == ( 0x0f + ALL_FRAMES) )  // response from MI get information command
                             isLastPackage = (p.packet[9] > 0x10);       // > 0x10 indicates last packet received
                         else if ((p.packet[0] != 0x88) && (p.packet[0] != 0x92)) // ignore fragment number zero and MI status messages //#0 was p.packet[0] != 0x00 &&
-                            isLastPackage = true;                       // response from dev control command
+                        isLastPackage = true;                       // response from dev control command
                     }
                 }
-                yield();
-            }
+                    yield();
+                }
             return isLastPackage;
         }
 
@@ -298,7 +281,7 @@
                 DHEX(mid);
                 DBGPRINT(F(" pid: "));
                 DBGHEXLN(pid);
-            }
+        }
             memset(mTxBuf, 0, MAX_RF_PAYLOAD_SIZE);
             mTxBuf[0] = mid; // message id
             CP_U32_BigEndian(&mTxBuf[1], (invId  >> 8));
@@ -306,11 +289,7 @@
             mTxBuf[9]  = pid;
         }
 
-<<<<<<< HEAD
-        void sendPacket(uint64_t invId, uint8_t len, bool isRetransmit) {
-=======
         void sendPacket(uint64_t invId, uint8_t len, bool isRetransmit, bool appendCrc16=true) {
->>>>>>> 15ec6a06
             //DPRINTLN(DBG_VERBOSE, F("hmRadio.h:sendPacket"));
             //DPRINTLN(DBG_VERBOSE, "sent packet: #" + String(mSendCnt));
 
