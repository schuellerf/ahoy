--- conflicted
+++ resolved
@@ -46,13 +46,9 @@
                 reset(i);
             }
             mSerialDebug  = false;
-<<<<<<< HEAD
-            mHighPrioIv = NULL;
-            mCbAlarm = NULL;
-=======
             mHighPrioIv   = NULL;
             mCbAlarm      = NULL;
->>>>>>> 967c7775
+            mCbAlarm = NULL;
         }
 
         void enableSerialDebug(bool enable) {
@@ -275,11 +271,7 @@
                                     code = iv->parseAlarmLog(i++, payload, payloadLen, &start, &end);
                                     if(0 == code)
                                         break;
-<<<<<<< HEAD
-                                    if(NULL != mCbAlarm)
-=======
                                     if (NULL != mCbAlarm)
->>>>>>> 967c7775
                                         (mCbAlarm)(code, start, end);
                                     yield();
                                 }
@@ -302,11 +294,7 @@
         }
 
         void notify(uint16_t code, uint32_t start, uint32_t endTime) {
-<<<<<<< HEAD
-            if(NULL != mCbAlarm)
-=======
             if (NULL != mCbAlarm)
->>>>>>> 967c7775
                 (mCbAlarm)(code, start, endTime);
         }
 
