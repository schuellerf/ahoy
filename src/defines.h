--- conflicted
+++ resolved
@@ -13,11 +13,7 @@
 //-------------------------------------
 #define VERSION_MAJOR       0
 #define VERSION_MINOR       6
-<<<<<<< HEAD
-#define VERSION_PATCH       10
-=======
 #define VERSION_PATCH       12
->>>>>>> f67a68e8
 
 //-------------------------------------
 typedef struct {
