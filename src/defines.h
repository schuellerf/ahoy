--- conflicted
+++ resolved
@@ -13,11 +13,7 @@
 //-------------------------------------
 #define VERSION_MAJOR       0
 #define VERSION_MINOR       5
-<<<<<<< HEAD
-#define VERSION_PATCH       821
-=======
 #define VERSION_PATCH       83
->>>>>>> 7423de76
 
 //-------------------------------------
 typedef struct {
@@ -73,7 +69,7 @@
     uint8_t  b[8];
 };
 
-#define MIN_SERIAL_INTERVAL     2 // 5
+#define MIN_SERIAL_INTERVAL     5
 #define MIN_SEND_INTERVAL       15
 #define MIN_MQTT_INTERVAL       60
 
