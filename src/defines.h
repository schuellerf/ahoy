--- conflicted
+++ resolved
@@ -13,11 +13,7 @@
 //-------------------------------------
 #define VERSION_MAJOR       0
 #define VERSION_MINOR       6
-<<<<<<< HEAD
-#define VERSION_PATCH       13
-=======
 #define VERSION_PATCH       14
->>>>>>> 78b421dc
 
 //-------------------------------------
 typedef struct {
