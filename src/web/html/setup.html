<!doctype html>
<html lang="en">
    <head>
        <title>Setup</title>
        {#HTML_HEADER}
    </head>
    <body>
        {#HTML_NAV}
        <div id="wrapper">
            <div id="content">
<<<<<<< HEAD
                <form method="post" action="/save">
                    <fieldset>
=======
                <form method="post" action="/save" id="settings">
>>>>>>> 15ec6a06
                    <button type="button" class="s_collapsible mt-4">System Config</button>
                    <div class="s_content">
                    <fieldset class="mb-2">
                        <legend class="des">Device Host Name</legend>
                        <div class="row mb-3">
                            <div class="col-12 col-sm-3">Device Name</div>
                            <div class="col-12 col-sm-9"><input type="text" name="device"/></div>
                        </div>
                        <div class="row mb-3">
                            <div class="col-8 col-sm-3">Dark Mode</div>
                            <div class="col-4 col-sm-9"><input type="checkbox" name="darkMode"/></div>
                            <div class="col-8 col-sm-3">(empty browser cache or use CTRL + F5 after reboot to apply this setting)</div>
                        </div>
                    </fieldset>
                    <fieldset class="mb-4">
                        <legend class="des">System Config</legend>
                        <p class="des">Pinout</p>
                        <div id="pinout"></div>

                        <p class="des">Radio (NRF24L01+)</p>
                        <div id="rf24"></div>

                        <p class="des">Radio (CMT2300A)</p>
                        <div id="cmt"></div>

                        <p class="des">Serial Console</p>
                        <div class="row mb-3">
                            <div class="col-8 col-sm-3">print inverter data</div>
                            <div class="col-4 col-sm-9"><input type="checkbox" name="serEn"/></div>
                        </div>
                        <div class="row mb-3">
                            <div class="col-8 col-sm-3">Serial Debug</div>
                            <div class="col-4 col-sm-9"><input type="checkbox" name="serDbg"/></div>
                        </div>
                        <div class="row mb-3">
                            <div class="col-12 col-sm-3 my-2">Interval [s]</div>
                            <div class="col-12 col-sm-9"><input type="text" name="serIntvl" pattern="[0-9]+" title="Invalid input"/></div>
                        </div>
                    </fieldset>
                    </div>

                    <button type="button" class="s_collapsible">Network</button>
                    <div class="s_content">
                        <fieldset class="mb-2">
                            <legend class="des">WiFi</legend>
                            <p>Enter the credentials to your prefered WiFi station. After rebooting the device tries to connect with this information.</p>

                            <div class="row mb-3">
                                <div class="col-12 col-sm-3 my-2">Search Networks</div>
                                <div class="col-12 col-sm-9"><input type="button" name="scanbtn" id="scanbtn" class="btn" value="scan" onclick="scan()"/></div>
                            </div>

                            <div class="row mb-2 mb-sm-3">
                                <div class="col-12 col-sm-3 my-2">Avail Networks</div>
                                <div class="col-12 col-sm-9">
                                    <select name="networks" id="networks" onChange="selNet()">
                                        <option value="-1" selected disabled hidden>not scanned</option>
                                    </select>
                                </div>
                            </div>
                            <div class="row mb-2 mb-sm-3">
                                <div class="col-12 col-sm-3 my-2">SSID</div>
                                <div class="col-12 col-sm-9"><input type="text" name="ssid"/></div>
                            </div>
                            <div class="row mb-2 mb-sm-3">
                                <div class="col-12 col-sm-3 my-2">Password</div>
                                <div class="col-12 col-sm-9"><input type="password" name="pwd" value="{PWD}"/></div>
                            </div>
                        </fieldset>
                        <fieldset class="mb-4">
                            <legend class="des">Static IP (optional)</legend>
                            <p>
                                Leave fields blank for DHCP<br/>
                                The following fields are parsed in this format: 192.168.4.1
                            </p>
                            <div class="row mb-3">
                                <div class="col-12 col-sm-3 my-2">IP Address</div>
                                <div class="col-12 col-sm-9"><input type="text" name="ipAddr" maxlength="15" /></div>
                            </div>
                            <div class="row mb-3">
                                <div class="col-12 col-sm-3 my-2">Submask</div>
                                <div class="col-12 col-sm-9"><input type="text" name="ipMask" maxlength="15" /></div>
                            </div>
                            <div class="row mb-3">
                                <div class="col-12 col-sm-3 my-2">DNS 1</div>
                                <div class="col-12 col-sm-9"><input type="text" name="ipDns1" maxlength="15" /></div>
                            </div>
                            <div class="row mb-3">
                                <div class="col-12 col-sm-3 my-2">DNS 2</div>
                                <div class="col-12 col-sm-9"><input type="text" name="ipDns2" maxlength="15" /></div>
                            </div>
                            <div class="row mb-3">
                                <div class="col-12 col-sm-3 my-2">Gateway</div>
                                <div class="col-12 col-sm-9"><input type="text" name="ipGateway" maxlength="15" /></div>
                            </div>
                        </fieldset>
                    </div>

                    <button type="button" class="s_collapsible">Protection</button>
                    <div class="s_content">
                        <fieldset class="mb-4">
                            <legend class="des mx-2">Protection</legend>
                            <div class="row mb-3">
                                <div class="col-12 col-sm-3 mb-2 mt-2">Admin Password</div>
                                <div class="col-12 col-sm-9"><input type="password" name="adminpwd" value="{PWD}"/></div>
                            </div>
                            <p>Select pages which should be protected by password</p>
                            <div id="prot_mask"></div>
                        </fieldset>
                    </div>

                    <button type="button" class="s_collapsible">Inverter</button>
                    <div class="s_content">
                    <fieldset class="mb-4">
                    <legend class="des">Inverter</legend>
                        <div id="inverter"></div>
                        <div class="row mb-2">
                            <div class="col-12 col-sm-3"></div>
                            <div class="col-12 col-sm-9"><input type="button" id="btnAdd" class="btn" value="Add Inverter"/></div>
                        </div>
                        <div class="row mb-2">
                            <div class="col-12 col-sm-3"><p class="subdes">Note</p></div>
                            <div class="col-12 col-sm-9"><p>A 'max module power' value of '0' disables the channel in 'live' view</p></div>
                        </div>
                        <div class="row mb-2">
                            <div class="col-12 col-sm-3"><p class="subdes">General</p></div>
                            <div class="col-12 col-sm-9"></div>
                        </div>
                        <div class="row mb-3">
                            <div class="col-12 col-sm-3 my-2">Interval [s]</div>
                            <div class="col-12 col-sm-9"><input type="number" name="invInterval" title="Invalid input"/></div>
                        </div>
                        <div class="row mb-3">
                            <div class="col-12 col-sm-3 my-2">Max retries per Payload</div>
                            <div class="col-12 col-sm-9"><input type="number" name="invRetry"/></div>
                        </div>
                        <div class="row mb-3">
                            <div class="col-8 col-sm-3 mb-2">Reset values and YieldDay at midnight</div>
                            <div class="col-4 col-sm-9"><input type="checkbox" name="invRstMid"/></div>
                        </div>
                        <div class="row mb-3">
                            <div class="col-8 col-sm-3 mb-2">Reset values when inverter polling pauses at sunset</div>
                            <div class="col-4 col-sm-9"><input type="checkbox" name="invRstComStop"/></div>
                        </div>
                        <div class="row mb-3">
                            <div class="col-8 col-sm-3">Reset values when inverter status is 'not available'</div>
                            <div class="col-4 col-sm-9"><input type="checkbox" name="invRstNotAvail"/></div>
                        </div>
                    </fieldset>
                    </div>

                    <button type="button" class="s_collapsible">NTP Server</button>
                    <div class="s_content">
                    <fieldset class="mb-4">
                        <legend class="des">NTP Server</legend>
                        <div class="row mb-3">
                            <div class="col-12 col-sm-3 my-2">NTP Server / IP</div>
                            <div class="col-12 col-sm-9"><input type="text" name="ntpAddr"/></div>
                        </div>
                        <div class="row mb-3">
                            <div class="col-12 col-sm-3 my-2">NTP Port</div>
                            <div class="col-12 col-sm-9"><input type="number" name="ntpPort"/></div>
                        </div>
                        <div class="row mb-3">
                            <div class="col-12 col-sm-3 my-2">set system time</div>
                            <div class="col-12 col-sm-9">
                                <input type="button" name="ntpBtn" id="ntpBtn" class="btn" value="from browser" onclick="setTime()"/>
                                <input type="button" name="ntpSync" id="ntpSync" class="btn" value="sync NTP" onclick="syncTime()"/>
                                <span id="apiResultNtp"></span>
                            </div>
                        </div>
                    </fieldset>
                    </div>

                    <button type="button" class="s_collapsible">Sunrise & Sunset</button>
                    <div class="s_content">
                    <fieldset class="mb-4">
                        <legend class="des">Sunrise & Sunset</legend>
                        <div class="row mb-3">
                            <div class="col-12 col-sm-3 my-2">Latitude (decimal)</div>
                            <div class="col-12 col-sm-9"><input type="number" name="sunLat" step="any"/></div>
                        </div>
                        <div class="row mb-3">
                            <div class="col-12 col-sm-3 my-2">Longitude (decimal)</div>
                            <div class="col-12 col-sm-9"><input type="number" name="sunLon" step="any"/></div>
                        </div>
                        <div class="row mb-3">
                            <div class="col-12 col-sm-3 my-2">Offset (pre sunrise, post sunset)</div>
                            <div class="col-12 col-sm-9"><select name="sunOffs"></select></div>
                        </div>
                        <div class="row mb-3">
                            <div class="col-8 col-sm-3">Pause polling inverters during night</div>
                            <div class="col-4 col-sm-9"><input type="checkbox" name="sunDisNightCom"/></div>
                        </div>
                    </fieldset>
                    </div>

                    <button type="button" class="s_collapsible">MQTT</button>
                    <div class="s_content">
                    <fieldset class="mb-4">
                        <legend class="des">MQTT</legend>
                        <div class="row mb-3">
                            <div class="col-12 col-sm-3 my-2">Broker / Server IP</div>
                            <div class="col-12 col-sm-9"><input type="text" name="mqttAddr"/></div>
                        </div>
                        <div class="row mb-3">
                            <div class="col-12 col-sm-3 my-2">Port</div>
                            <div class="col-12 col-sm-9"><input type="number" name="mqttPort"/></div>
                        </div>
                        <div class="row mb-3">
                            <div class="col-12 col-sm-3 my-2">Username (optional)</div>
                            <div class="col-12 col-sm-9"><input type="text" name="mqttUser"/></div>
                        </div>
                        <div class="row mb-3">
                            <div class="col-12 col-sm-3 my-2">Password (optional)</div>
                            <div class="col-12 col-sm-9"><input type="password" name="mqttPwd"/></div>
                        </div>
                        <div class="row mb-3">
                            <div class="col-12 col-sm-3 my-2">Topic</div>
                            <div class="col-12 col-sm-9"><input type="text" name="mqttTopic" pattern="[A-Za-z0-9./#$%&=+_-]+" title="Invalid input" /></div>
                        </div>
                        <p class="des">Send Inverter data in a fixed interval, even if there is no change. A value of '0' disables the fixed interval. The data is published once it was successfully received from inverter. (default: 0)</p>
                        <div class="row mb-3">
                            <div class="col-12 col-sm-3 my-2">Interval [s]</div>
                            <div class="col-12 col-sm-9"><input type="number" name="mqttInterval" title="Invalid input" /></div>
                        </div>
                        <div class="row mb-3">
                            <div class="col-12 col-sm-3 my-2">Discovery Config (homeassistant)</div>
                            <div class="col-12 col-sm-9">
                                <input type="button" name="mqttDiscovery" id="mqttDiscovery" class="btn" value="send" onclick="sendDiscoveryConfig()"/>
                                <span id="apiResultMqtt"></span>
                            </div>
                        </div>
                    </fieldset>
                    </div>

                    <button type="button" class="s_collapsible">Display Config</button>
                    <div class="s_content">
                    <fieldset class="mb-4">
                        <legend class="des">Display Config</legend>
                        <div id="dispType"></div>
                        <div id="dispRot"></div>
                        <div class="row mb-3">
                            <div class="col-8 col-sm-3">Turn off while inverters are offline</div>
                            <div class="col-4 col-sm-9"><input type="checkbox" name="disp_pwr"/></div>
                        </div>
                        <div class="row mb-3">
                            <div class="col-8 col-sm-3">Enable Screensaver (pixel shifting, OLED only)</div>
                            <div class="col-4 col-sm-9"><input type="checkbox" name="disp_pxshift"/></div>
                        </div>
                        <div class="row mb-3">
                            <div class="col-12 col-sm-3 my-2">Luminance</div>
                            <div class="col-12 col-sm-9"><input type="number" name="disp_cont" min="0" max="100"></select></div>
                        </div>
                        <p class="des">Pinout</p>
                        <div id="dispPins"></div>
                    </fieldset>
                    </div>

                    <div class="row mb-4 mt-4">
                        <div class="col-8 col-sm-3">Reboot device after successful save</div>
                        <div class="col-4 col-sm-9">
                            <input type="checkbox" name="reboot" checked />
                            <input type="submit" value="save" class="btn right"/>
                        </div>
                    </div>
                </form>
                <div class="hr mb-3 mt-3"></div>
                <div class="mb-4 mt-4">
                    <a class="btn" href="/erase">ERASE SETTINGS (not WiFi)</a>
                    <fieldset class="mb-4">
                        <legend class="des">Import / Export JSON Settings</legend>
                        <div class="row mb-4 mt-4">
                            <div class="col-12 col-sm-3">Import</div>
                            <div class="col-12 col-sm-9">
                                <form id="form" method="POST" action="/upload" enctype="multipart/form-data" accept-charset="utf-8">
                                    <div class="row">
                                        <div class="col-12 col-sm-8 my-2"><input type="file" name="upload"></div>
                                        <div class="col-12 col-sm-4 my-2"><input type="button" class="btn" value="Import" onclick="hide()"></div>
                                    </div>
                                </form>
                            </div>
                        </div>
                        <div class="row mb-4 mt-4">
                            <div class="col-12 col-sm-3 my-2">Export</div>
                            <div class="col-12 col-sm-9">
                                <a class="btn" href="/get_setup" target="_blank">Export settings (JSON file)</a><span> (only values, passwords will be removed!)</span>
                            </div>
                        </div>
                    </fieldset>
                </div>
            </div>
        </div>
        {#HTML_FOOTER}
        <script type="text/javascript">
            var highestId = 0;
            var maxInv = 0;

            var esp8266pins = [
                [255, "off / default"],
                [0, "D3 (GPIO0)"],
                [1, "TX (GPIO1)"],
                [2, "D4 (GPIO2)"],
                [3, "RX (GPIO3)"],
                [4, "D2 (GPIO4, SDA)"],
                [5, "D1 (GPIO5, SCL)"],
                [6, "GPIO6"],
                [7, "GPIO7"],
                [8, "GPIO8"],
                [9, "GPIO9"],
                [10, "GPIO10"],
                [11, "GPIO11"],
                [12, "D6 (GPIO12)"],
                [13, "D7 (GPIO13)"],
                [14, "D5 (GPIO14)"],
                [15, "D8 (GPIO15)"],
                [16, "D0 (GPIO16 - no IRQ!)"]
            ];
            var esp32pins = [
                [255, "off / default"],
                [0,  "GPIO0"],
                [1,  "TX (GPIO1)"],
                [2,  "GPIO2 (LED)"],
                [3,  "RX (GPIO3)"],
                [4,  "GPIO4"],
                [5,  "GPIO5"],
                [12, "GPIO12"],
                [13, "GPIO13"],
                [14, "GPIO14"],
                [15, "GPIO15"],
                [16, "GPIO16"],
                [17, "GPIO17"],
                [18, "GPIO18"],
                [19, "GPIO19"],
                [21, "GPIO21 (SDA)"],
                [22, "GPIO22 (SCL)"],
                [23, "GPIO23"],
                [25, "GPIO25"],
                [26, "GPIO26"],
                [27, "GPIO27"],
                [32, "GPIO32"],
                [33, "GPIO33"],
                [34, "GPIO34"],
                [35, "GPIO35"],
                [36, "VP (GPIO36)"],
                [39, "VN (GPIO39)"]
            ];
            var esp32s3pins = [
                [255, "off / default"],
                [0,  "GPIO0 (DONT USE - BOOT)"],
                [1,  "GPIO1"],
                [2,  "GPIO2"],
                [3,  "GPIO3"],
                [4,  "GPIO4"],
                [5,  "GPIO5"],
                [6,  "GPIO6"],
                [7,  "GPIO7"],
                [8,  "GPIO8"],
                [9,  "GPIO9"],
                [10, "GPIO10"],
                [11, "GPIO11"],
                [12, "GPIO12"],
                [13, "GPIO13"],
                [14, "GPIO14"],
                [15, "GPIO15"],
                [16, "GPIO16"],
                [17, "GPIO17"],
                [18, "GPIO18"],
                [19, "GPIO19 (DONT USE - USB-)"],
                [20, "GPIO20 (DONT USE - USB+)"],
                [21, "GPIO21"],
                [26, "GPIO26 (PSRAM - not available)"],
                [27, "GPIO27 (FLASH - not available)"],
                [28, "GPIO28 (FLASH - not available)"],
                [29, "GPIO29 (FLASH - not available)"],
                [30, "GPIO30 (FLASH - not available)"],
                [31, "GPIO31 (FLASH - not available)"],
                [32, "GPIO32 (FLASH - not available)"],
                [33, "GPIO33 (not exposed on WROOM modules)"],
                [34, "GPIO34 (not exposed on WROOM modules)"],
                [35, "GPIO35"],
                [36, "GPIO36"],
                [37, "GPIO37"],
                [38, "GPIO38"],
                [39, "GPIO39"],
                [40, "GPIO40"],
                [41, "GPIO41"],
                [42, "GPIO42"],
                [43, "GPIO43"],
                [44, "GPIO44"],
                [45, "GPIO45 (DONT USE - STRAPPING PIN)"],
                [46, "GPIO46 (DONT USE - STRAPPING PIN)"],
                [47, "GPIO47"],
                [48, "GPIO48"],
            ];
            var led_high_active = [
                [0, "low active"],
                [1, "high active"],
            ];

            const re = /11[2,4,6][1,2,4].*/;

            window.onload = function() {
                for(it of document.getElementsByClassName("s_collapsible")) {
                    it.addEventListener("click", function() {
                        this.classList.toggle("active");
                        var content = this.nextElementSibling;
                        content.style.display = (content.style.display === "block") ? "none" : "block";
                    });
                }

                document.getElementById("settings").addEventListener("submit", function() {
                    var inputs = document.querySelectorAll("input[type='number']");
                    for (var i = 0; i < inputs.length; i++) {
                        if (inputs[i].value.indexOf(",") != -1)
                            inputs[i].value = inputs[i].value.replace(",", ".");
                    }
                });
            }

            document.getElementById("btnAdd").addEventListener("click", function() {
                if(highestId <= (maxInv-1)) {
                    ivHtml(JSON.parse('{"enabled":true,"name":"","serial":"","channels":4,"ch_max_pwr":[0,0,0,0],"ch_name":["","","",""],"ch_yield_cor":[0,0,0,0]}'), highestId);
                }
            });

            function apiCbWifi(obj) {
                var e = document.getElementById("networks");
                selDelAllOpt(e);
                if(obj["success"])
                    e.appendChild(opt("-1", "scanning ..."))
                else
                    e.appendChild(opt("-1", "Error: " + obj["error"]));
            }

            function apiCbNtp(obj) {
                var e = document.getElementById("apiResultNtp");
                if(obj["success"])
                    e.innerHTML = "command excuted";
                else
                    e.innerHTML = "Error: " + obj["error"];
            }

            function apiCbMqtt(obj) {
                var e = document.getElementById("apiResultMqtt");
                if(obj["success"])
                    e.innerHTML = "command excuted";
                else
                    e.innerHTML = "Error: " + obj["error"];
            }

            function setTime() {
                var date = new Date();
                var obj = new Object();
                obj.cmd = "set_time";
                obj.val = parseInt(date.getTime() / 1000);
                getAjax("/api/setup", apiCbNtp, "POST", JSON.stringify(obj));
            }

            function scan() {
                var obj = new Object();
                obj.cmd = "scan_wifi";
                getAjax("/api/setup", apiCbWifi, "POST", JSON.stringify(obj));
                setTimeout(function() {getAjax('/api/setup/networks', listNetworks)}, 5000);
            }

            function syncTime() {
                var obj = new Object();
                obj.cmd = "sync_ntp";
                getAjax("/api/setup", apiCbNtp, "POST", JSON.stringify(obj));
            }

            function sendDiscoveryConfig() {
                var obj = new Object();
                obj.cmd = "discovery_cfg";
                getAjax("/api/setup", apiCbMqtt, "POST", JSON.stringify(obj));
            }

            function hide() {
                document.getElementById("form").submit();
                var e = document.getElementById("content");
                e.replaceChildren(span("upload started"));
            }

            function delIv() {
                var id = this.id.substring(0,4);
                var e = document.getElementsByName(id + "Addr")[0];
                e.value = "";
                e.dispatchEvent(new Event("keyup"));
                e.dispatchEvent(new Event("change"));
                document.getElementsByName(id + "Name")[0].value = "";
            }

            function mlCb(id, des, chk=false) {
                var cb = ml("input", {type: "checkbox", id: id, name: id}, "");
                if(chk)
                    cb.checked = true;
                return ml("div", {class: "row mb-3"}, [
                    ml("div", {class: "col-8 col-sm-3"}, des),
                    ml("div", {class: "col-4 col-sm-9"}, cb)
                ]);
            }

            function mlE(des, e) {
                return ml("div", {class: "row mb-3"}, [
                    ml("div", {class: "col-12 col-sm-3 my-2"}, des),
                    ml("div", {class: "col-12 col-sm-9"}, e)
                ]);
            }

            function ivHtml(obj, id) {
                highestId = id + 1;
                if(highestId == maxInv)
                    setHide("btnAdd", true);

                var iv = document.getElementById("inverter");
                iv.appendChild(des("Inverter " + id));
                id = "inv" + id;

                var addr = inp(id + "Addr", obj["serial"], 12, ["text"], null, "text", "[0-9]+", "Invalid input");
                iv.append(
                    mlCb(id + "Enable", "Communication Enable", obj["enabled"]),
                    mlE("Serial Number (12 digits)*", addr)
                );

                ['keyup', 'change'].forEach(function(evt) {
                    addr.addEventListener(evt, (e) => {
                        var serial = addr.value.substring(0,4);
                        var max = 0;
                        for(var i=0;i<4;i++) {
                            setHide(id+"ModPwr"+i, true);
                            setHide(id+"ModName"+i, true);
                            setHide(id+"YieldCor"+i, true);
                        }
                        setHide("row"+id+"ModPwr", true);
                        setHide("row"+id+"ModName", true);
                        setHide("row"+id+"YieldCor", true);

                        if(serial.charAt(0) == 1) {
                            if((serial.charAt(1) == 0) || (serial.charAt(1) == 1)) {
                                if((serial.charAt(3) == 1) || (serial.charAt(3) == 2)) {
                                    switch(serial.charAt(2)) {
                                        case "2": max = 1; break;
                                        case "4": max = 2; break;
                                        case "6": max = 4; break;
                                    }
                                } else if(serial.charAt(2) == 6) {
                                    switch(serial.charAt(3)) {
                                        case "4": max = 4; break;
                                    }
                                }
                            }
                        }

                        if(max != 0) {
                            for(var i=0;i<max;i++) {
                                setHide(id+"ModPwr"+i, false);
                                setHide(id+"ModName"+i, false);
                                setHide(id+"YieldCor"+i, false);
                            }
                            setHide("row"+id+"ModPwr", false);
                            setHide("row"+id+"ModName", false);
                            setHide("row"+id+"YieldCor", false);
                        }
                    })
                });

                iv.append(mlE("Name*", inp(id + "Name", obj["name"], 16, ["text"], null, "text", "[A-Za-z0-9./#$%&=+_-]+", "Invalid input")));

                for(var j of [
                    ["ModPwr", "ch_max_pwr", "Max Module Power (Wp)", 4, "[0-9]+"],
                    ["ModName", "ch_name", "Module Name", 15, null],
                    ["YieldCor", "ch_yield_cor", "Yield Total Correction [kWh]", 8, "[0-9-]+"]]) {

                    var cl = (re.test(obj["serial"])) ? "" : " hide";

                    i = 0;
                    arrIn = [];
                    for(it of obj[j[1]]) {
                        arrIn.push(ml("div", {class: "col-3 "},
                            inp(id + j[0] + i, it, j[3], [], id + j[0] + i, "text", j[4], "Invalid input")
                        ));
                        i++;
                    }

                    iv.append(
                        ml("div", {class: "row mb-2 mb-sm-3" + cl, id: "row" + id + j[0]}, [
                            ml("div", {class: "col-12 col-sm-3 my-2"}, j[2]),
                            ml("div", {class: "col-12 col-sm-9"},
                                ml("div", {class: "row"}, arrIn)
                            )
                        ])
                    );
                }

                var del = inp(id+"del", "X", 0, ["btn", "btnDel"], id+"del", "button");
                del.addEventListener("click", delIv);
                iv.append(mlE("Delete", del));
            }

            function ivGlob(obj) {
                for(var i of [["invInterval", "interval"], ["invRetry", "retries"]])
                    document.getElementsByName(i[0])[0].value = obj[i[1]];
                for(var i of [["Mid", "rstMid"], ["ComStop", "rstComStop"], ["NotAvail", "rstNAvail"]])
                    document.getElementsByName("invRst"+i[0])[0].checked = obj[i[1]];
            }

            function parseSys(obj) {
                for(var i of [["device", "device_name"], ["ssid", "ssid"]])
                    document.getElementsByName(i[0])[0].value = obj[i[1]];
                document.getElementsByName("darkMode")[0].checked = obj["dark_mode"];
                e = document.getElementsByName("adminpwd")[0];
                if(!obj["pwd_set"])
                    e.value = "";
                var d = document.getElementById("prot_mask");
                var a = ["Index", "Live", "Serial / Console", "Settings", "Update", "System"];
                var el = [];
                for(var i = 0; i < 6; i++) {
                    var chk = ((obj["prot_mask"] & (1 << i)) == (1 << i));
                    el.push(mlCb("protMask" + i, a[i], chk))
                }
                d.append(...el);
            }

            function parseGeneric(obj) {
                parseNav(obj);
                parseESP(obj);
                parseRssi(obj);
            }

            function parseStaticIp(obj) {
                for(var i of [["ipAddr", "ip"], ["ipMask", "mask"], ["ipDns1", "dns1"], ["ipDns2", "dns2"], ["ipGateway", "gateway"]])
                    if(null != obj[i[1]])
                        document.getElementsByName(i[0])[0].value = obj[i[1]];
            }

            function parseIv(obj) {
                for(var i = 0; i < obj.inverter.length; i++)
                    ivHtml(obj.inverter[i], i);
                ivGlob(obj);
                maxInv = obj["max_num_inverters"];
            }

            function parseMqtt(obj) {
                for(var i of [["Addr", "broker"], ["Port", "port"], ["User", "user"], ["Pwd", "pwd"], ["Topic", "topic"], ["Interval", "interval"]])
                    document.getElementsByName("mqtt"+i[0])[0].value = obj[i[1]];
            }

            function parseNtp(obj) {
                for(var i of [["ntpAddr", "addr"], ["ntpPort", "port"]])
                    document.getElementsByName(i[0])[0].value = obj[i[1]];
            }

            function parseSun(obj) {
                document.getElementsByName("sunLat")[0].value = obj["lat"];
                document.getElementsByName("sunLon")[0].value = obj["lon"];
                document.getElementsByName("sunDisNightCom")[0].checked = obj["disnightcom"];
                const sel = document.getElementsByName("sunOffs")[0];
                for(var i = 0; i <= 60; i++) {
                    sel.appendChild(opt(i, i + " minutes", (i == (obj["offs"] / 60))));
                }
            }

            function parsePinout(obj, type, system) {
                var e = document.getElementById("pinout");
                pins = [['led0', 'pinLed0'], ['led1', 'pinLed1']];
                for(p of pins) {
                    e.append(
                        ml("div", {class: "row mb-3"}, [
                            ml("div", {class: "col-12 col-sm-3 my-2"}, p[0].toUpperCase()),
                            ml("div", {class: "col-12 col-sm-9"},
                                sel(p[1], ("ESP8266" == type) ? esp8266pins : ("ESP32-S3" == system["chip_model"]) ? esp32s3pins : esp32pins, obj[p[0]])
                            )
                        ])
                    );
                }
            }

            function parseNrfRadio(obj, type, system) {
                var e = document.getElementById("rf24");
                if ("ESP8266" == type) {
                    pins = [['cs', 'pinCs'], ['ce', 'pinCe'], ['irq', 'pinIrq']];
                } else {
                    pins = [['cs', 'pinCs'], ['ce', 'pinCe'], ['irq', 'pinIrq'], ['sclk', 'pinSclk'], ['mosi', 'pinMosi'], ['miso', 'pinMiso']];
                }
                for(p of pins) {
                    e.append(
                        ml("div", {class: "row mb-3"}, [
                            ml("div", {class: "col-12 col-sm-3 my-2"}, p[0].toUpperCase()),
                            ml("div", {class: "col-12 col-sm-9"},
                                sel(p[1], ("ESP8266" == type) ? esp8266pins : ("ESP32-S3" == system["chip_model"]) ? esp32s3pins : esp32pins, obj[p[0]])
                            )
                        ])
                    );
                }
                e.append(
<<<<<<< HEAD
=======
                    ml("div", { class: "row mb-3" }, [
                        ml("div", { class: "col-12 col-sm-3 my-2" }, "LED polarity"),
                        ml("div", { class: "col-12 col-sm-9" },
                            sel('pinLedHighActive', led_high_active, obj['led_high_active'])
                        )
                    ])
                );
            }

            function parseRadio(obj) {
                var e = document.getElementById("rf24").append(
>>>>>>> 15ec6a06
                    ml("div", {class: "row mb-3"}, [
                        ml("div", {class: "col-12 col-sm-3 my-2"}, "Power Level"),
                        ml("div", {class: "col-12 col-sm-9"},
                            sel("rf24Power", [
                                [0, "MIN"],
                                [1, "LOW"],
                                [2, "HIGH"],
                                [3, "MAX"]
                            ], obj["power_level"])
                        )
                    ])
                );
            }

            function parseCmtRadio(obj, type, system) {
                var e = document.getElementById("cmt");
                var en = inp("cmtEnable", null, null, ["cb"], "cmtEnable", "checkbox");
                en.checked = obj["en"];

                e.append(
                    ml("div", {class: "row mb-3"}, [
                        ml("div", {class: "col-8 col-sm-3 my-2"}, "CMT2300A Enable"),
                        ml("div", {class: "col-4 col-sm-9"}, en)
                    ])
                );
                pins = [['csb', 'pinCsb'], ['fcsb', 'pinFcsb'], ['irq', 'pinGpio3']];
                for(p of pins) {
                    e.append(
                        ml("div", {class: "row mb-3"}, [
                            ml("div", {class: "col-12 col-sm-3 my-2"}, p[0].toUpperCase()),
                            ml("div", {class: "col-12 col-sm-9"},
                                sel(p[1], ("ESP8266" == type) ? esp8266pins : ("ESP32-S3" == system["chip_model"]) ? esp32s3pins : esp32pins, obj[p[0]])
                            )
                        ])
                    );
                }
            }

            function parseSerial(obj) {
                for(var i of [["serEn", "show_live_data"], ["serDbg", "debug"]])
                    document.getElementsByName(i[0])[0].checked = obj[i[1]];
                document.getElementsByName("serIntvl")[0].value = obj["interval"];
            }

            function parseDisplay(obj, type, system) {
                for(var i of ["disp_pwr", "disp_pxshift"])
                    document.getElementsByName(i)[0].checked = obj[i];

                var e = document.getElementById("dispPins");
                var pins = [['clock', 'disp_clk'], ['data', 'disp_data'], ['cs', 'disp_cs'], ['dc', 'disp_dc'], ['reset', 'disp_rst']];
                if("ESP32" == type)
                    pins.push(['busy', 'disp_bsy']);
                for(p of pins) {
                    e.append(
                        ml("div", {class: "row mb-3", id: "row_" + p[1]}, [
                            ml("div", {class: "col-12 col-sm-3 my-2"}, p[0].toUpperCase()),
                            ml("div", {class: "col-12 col-sm-9"},
                                sel(p[1], ("ESP8266" == type) ? esp8266pins : ("ESP32-S3" == system["chip_model"]) ? esp32s3pins : esp32pins, obj[p[1]])
                            )
                        ])
                    );
                }

                var opts = [[0, "None"], [1, "SSD1306 0.96\""], [2, "SH1106 1.3\""], [3, "Nokia5110"]];
                if("ESP32" == type)
                    opts.push([10, "ePaper"]);
                var dispType = sel("disp_typ", opts, obj["disp_typ"]);
                document.getElementById("dispType").append(
                    ml("div", {class: "row mb-3"}, [
                        ml("div", {class: "col-12 col-sm-3 my-2"}, "Type"),
                        ml("div", {class: "col-12 col-sm-9"}, dispType)
                    ])
                );
                dispType.addEventListener('change', (e) => {
                    hideDispPins(pins, e.target.value)
                });

                opts = [[0, "0&deg;"], [2, "180&deg;"]];
                if("ESP32" == type) {
                    opts.push([1, "90&deg;"]);
                    opts.push([3, "270&deg;"]);
                }
                document.getElementById("dispRot").append(
                    ml("div", {class: "row mb-3"}, [
                        ml("div", {class: "col-12 col-sm-3 my-2"}, "Rotation"),
                        ml("div", {class: "col-12 col-sm-9"}, sel("disp_rot", opts, obj["disp_rot"]))
                    ])
                );

                document.getElementsByName("disp_cont")[0].value = obj["disp_cont"];
                hideDispPins(pins, obj.disp_typ);
            }

            function hideDispPins(pins, dispType) {
                for(var i = 0; i < pins.length; i++) {
                    var cl = document.getElementById("row_" + pins[i][1]).classList;

                    if(0 == dispType)
                        cl.add("hide");
                    else if(dispType <= 2) { // OLED
                        if(i < 2)
                            cl.remove("hide");
                        else
                            cl.add("hide");
                    } else if(dispType == 3) { // Nokia
                        if(i < 4)
                            cl.remove("hide");
                        else
                            cl.add("hide");
                    } else // ePaper
                        cl.remove("hide");
                }
            }

            function parse(root) {
                if(null != root) {
                    parseSys(root["system"]);
                    parseGeneric(root["generic"]);
                    parseStaticIp(root["static_ip"]);
                    parseMqtt(root["mqtt"]);
                    parseNtp(root["ntp"]);
                    parseSun(root["sun"]);
                    parsePinout(root["pinout"], root["system"]["esp_type"], root["system"]);
                    parseNrfRadio(root["radioNrf"], root["system"]["esp_type"], root["system"]);
                    if(root["generic"]["esp_type"] == "ESP32")
                        parseCmtRadio(root["radioCmt"], root["system"]["esp_type"], root["system"]);
                    parseSerial(root["serial"]);
                    parseDisplay(root["display"], root["system"]["esp_type"], root["system"]);
                    getAjax("/api/inverter/list", parseIv);
                }
            }

            function listNetworks(root) {
                var s = document.getElementById("networks");
                selDelAllOpt(s);
                if(root["networks"].length > 0) {
                    s.appendChild(opt("-1", "please select network"));
                    for(i = 0; i < root["networks"].length; i++) {
                        s.appendChild(opt(root["networks"][i]["ssid"], root["networks"][i]["ssid"] + " (" + root["networks"][i]["rssi"] + " dBm)"));
                    }
                } else
                    s.appendChild(opt("-1", "no network found"));
            }

            function selNet() {
                var s = document.getElementById("networks");
                var e = document.getElementsByName("ssid")[0];
                if(-1 != s.value)
                    e.value = s.value;
            }

            getAjax("/api/setup", parse);
        </script>
    </body>
</html><|MERGE_RESOLUTION|>--- conflicted
+++ resolved
@@ -8,12 +8,8 @@
         {#HTML_NAV}
         <div id="wrapper">
             <div id="content">
-<<<<<<< HEAD
-                <form method="post" action="/save">
+                <form method="post" action="/save" id="settings">
                     <fieldset>
-=======
-                <form method="post" action="/save" id="settings">
->>>>>>> 15ec6a06
                     <button type="button" class="s_collapsible mt-4">System Config</button>
                     <div class="s_content">
                     <fieldset class="mb-2">
@@ -690,6 +686,14 @@
                         ])
                     );
                 }
+                e.append(
+                    ml("div", { class: "row mb-3" }, [
+                        ml("div", { class: "col-12 col-sm-3 my-2" }, "LED polarity"),
+                        ml("div", { class: "col-12 col-sm-9" },
+                            sel('pinLedHighActive', led_high_active, obj['led_high_active'])
+                        )
+                    ])
+                )
             }
 
             function parseNrfRadio(obj, type, system) {
@@ -710,20 +714,6 @@
                     );
                 }
                 e.append(
-<<<<<<< HEAD
-=======
-                    ml("div", { class: "row mb-3" }, [
-                        ml("div", { class: "col-12 col-sm-3 my-2" }, "LED polarity"),
-                        ml("div", { class: "col-12 col-sm-9" },
-                            sel('pinLedHighActive', led_high_active, obj['led_high_active'])
-                        )
-                    ])
-                );
-            }
-
-            function parseRadio(obj) {
-                var e = document.getElementById("rf24").append(
->>>>>>> 15ec6a06
                     ml("div", {class: "row mb-3"}, [
                         ml("div", {class: "col-12 col-sm-3 my-2"}, "Power Level"),
                         ml("div", {class: "col-12 col-sm-9"},
