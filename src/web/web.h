//-----------------------------------------------------------------------------
// 2022 Ahoy, https://www.mikrocontroller.net/topic/525778
// Creative Commons - http://creativecommons.org/licenses/by-nc-sa/4.0/deed
//-----------------------------------------------------------------------------

#ifndef __WEB_H__
#define __WEB_H__

#include "../utils/dbg.h"
#ifdef ESP32
#include "AsyncTCP.h"
#include "Update.h"
#else
#include "ESPAsyncTCP.h"
#endif
#include "../appInterface.h"
#include "../hm/hmSystem.h"
#include "../utils/helper.h"
#include "ESPAsyncWebServer.h"
#include "html/h/api_js.h"
#include "html/h/colorBright_css.h"
#include "html/h/colorDark_css.h"
#include "html/h/favicon_ico.h"
#include "html/h/index_html.h"
#include "html/h/login_html.h"
#include "html/h/serial_html.h"
#include "html/h/setup_html.h"
#include "html/h/style_css.h"
#include "html/h/system_html.h"
#include "html/h/save_html.h"
#include "html/h/update_html.h"
#include "html/h/visualization_html.h"

#define WEB_SERIAL_BUF_SIZE 2048

<<<<<<< HEAD
const char* const pinArgNames[] = {"pinCs", "pinCe", "pinIrq", "pinLed0", "pinLed1", "pinCsb", "pinFcsb", "pinGpio3"};
=======
const char *const pinArgNames[] = {"pinCs", "pinCe", "pinIrq", "pinSclk", "pinMosi", "pinMiso", "pinLed0", "pinLed1"};
>>>>>>> 1d0860f8

template <class HMSYSTEM>
class Web {
   public:
        Web(void) : mWeb(80), mEvts("/events") {
            mProtected     = true;
            mLogoutTimeout = 0;

            memset(mSerialBuf, 0, WEB_SERIAL_BUF_SIZE);
            mSerialBufFill     = 0;
            mSerialAddTime     = true;
            mSerialClientConnnected = false;
        }

        void setup(IApp *app, HMSYSTEM *sys, settings_t *config) {
            mApp     = app;
            mSys     = sys;
            mConfig  = config;

            DPRINTLN(DBG_VERBOSE, F("app::setup-on"));
            mWeb.on("/",               HTTP_GET,  std::bind(&Web::onIndex,        this, std::placeholders::_1));
            mWeb.on("/login",          HTTP_ANY,  std::bind(&Web::onLogin,        this, std::placeholders::_1));
            mWeb.on("/logout",         HTTP_GET,  std::bind(&Web::onLogout,       this, std::placeholders::_1));
            mWeb.on("/colors.css",     HTTP_GET,  std::bind(&Web::onColor,        this, std::placeholders::_1));
            mWeb.on("/style.css",      HTTP_GET,  std::bind(&Web::onCss,          this, std::placeholders::_1));
            mWeb.on("/api.js",         HTTP_GET,  std::bind(&Web::onApiJs,        this, std::placeholders::_1));
            mWeb.on("/favicon.ico",    HTTP_GET,  std::bind(&Web::onFavicon,      this, std::placeholders::_1));
            mWeb.onNotFound (                     std::bind(&Web::showNotFound,   this, std::placeholders::_1));
            mWeb.on("/reboot",         HTTP_ANY,  std::bind(&Web::onReboot,       this, std::placeholders::_1));
            mWeb.on("/system",         HTTP_ANY,  std::bind(&Web::onSystem,       this, std::placeholders::_1));
            mWeb.on("/erase",          HTTP_ANY,  std::bind(&Web::showErase,      this, std::placeholders::_1));
            mWeb.on("/factory",        HTTP_ANY,  std::bind(&Web::showFactoryRst, this, std::placeholders::_1));

            mWeb.on("/setup",          HTTP_GET,  std::bind(&Web::onSetup,        this, std::placeholders::_1));
            mWeb.on("/save",           HTTP_POST, std::bind(&Web::showSave,       this, std::placeholders::_1));

            mWeb.on("/live",           HTTP_ANY,  std::bind(&Web::onLive,         this, std::placeholders::_1));
            //mWeb.on("/api1",           HTTP_POST, std::bind(&Web::showWebApi,     this, std::placeholders::_1));

        #ifdef ENABLE_PROMETHEUS_EP
            mWeb.on("/metrics",        HTTP_ANY,  std::bind(&Web::showMetrics,    this, std::placeholders::_1));
        #endif

            mWeb.on("/update",         HTTP_GET,  std::bind(&Web::onUpdate,       this, std::placeholders::_1));
            mWeb.on("/update",         HTTP_POST, std::bind(&Web::showUpdate,     this, std::placeholders::_1),
                                                  std::bind(&Web::showUpdate2,    this, std::placeholders::_1, std::placeholders::_2, std::placeholders::_3, std::placeholders::_4, std::placeholders::_5, std::placeholders::_6));
            mWeb.on("/upload",         HTTP_POST, std::bind(&Web::onUpload,       this, std::placeholders::_1),
                                                  std::bind(&Web::onUpload2,      this, std::placeholders::_1, std::placeholders::_2, std::placeholders::_3, std::placeholders::_4, std::placeholders::_5, std::placeholders::_6));
            mWeb.on("/serial",         HTTP_GET,  std::bind(&Web::onSerial,       this, std::placeholders::_1));
            mWeb.on("/debug",          HTTP_GET,  std::bind(&Web::onDebug,        this, std::placeholders::_1));


            mEvts.onConnect(std::bind(&Web::onConnect, this, std::placeholders::_1));
            mWeb.addHandler(&mEvts);

            mWeb.begin();

            registerDebugCb(std::bind(&Web::serialCb, this, std::placeholders::_1)); // dbg.h

            mUploadFail = false;
        }

        void tickSecond() {
            if (0 != mLogoutTimeout) {
                mLogoutTimeout -= 1;
                if (0 == mLogoutTimeout) {
                    if (strlen(mConfig->sys.adminPwd) > 0)
                        mProtected = true;
                }

                DPRINTLN(DBG_DEBUG, "auto logout in " + String(mLogoutTimeout));
            }

            if (mSerialClientConnnected) {
                if (mSerialBufFill > 0) {
                    mEvts.send(mSerialBuf, "serial", millis());
                    memset(mSerialBuf, 0, WEB_SERIAL_BUF_SIZE);
                    mSerialBufFill = 0;
                }
            }
        }

        AsyncWebServer *getWebSrvPtr(void) {
            return &mWeb;
        }

        void setProtection(bool protect) {
            mProtected = protect;
        }

        bool getProtection() {
            return mProtected;
        }

        void showUpdate2(AsyncWebServerRequest *request, String filename, size_t index, uint8_t *data, size_t len, bool final) {
            mApp->setOnUpdate();

            if (!index) {
                Serial.printf("Update Start: %s\n", filename.c_str());
                #ifndef ESP32
                Update.runAsync(true);
                #endif
                if (!Update.begin((ESP.getFreeSketchSpace() - 0x1000) & 0xFFFFF000)) {
                    Update.printError(Serial);
                }
            }
            if (!Update.hasError()) {
                if (Update.write(data, len) != len) {
                    Update.printError(Serial);
                }
            }
            if (final) {
                if (Update.end(true)) {
                    Serial.printf("Update Success: %uB\n", index + len);
                } else {
                    Update.printError(Serial);
                }
            }
        }

        void onUpload2(AsyncWebServerRequest *request, String filename, size_t index, uint8_t *data, size_t len, bool final) {
            if (!index) {
                mUploadFail = false;
                mUploadFp = LittleFS.open("/tmp.json", "w");
                if (!mUploadFp) {
                    DPRINTLN(DBG_ERROR, F("can't open file!"));
                    mUploadFail = true;
                    mUploadFp.close();
                    return;
                }
            }
            mUploadFp.write(data, len);
            if (final) {
                mUploadFp.close();
                char pwd[PWD_LEN];
                strncpy(pwd, mConfig->sys.stationPwd, PWD_LEN); // backup WiFi PWD
                if (!mApp->readSettings("/tmp.json")) {
                    mUploadFail = true;
                    DPRINTLN(DBG_ERROR, F("upload JSON error!"));
                } else {
                    LittleFS.remove("/tmp.json");
                    strncpy(mConfig->sys.stationPwd, pwd, PWD_LEN); // restore WiFi PWD
                    mApp->saveSettings(true);
                }
                if (!mUploadFail)
                    DPRINTLN(DBG_INFO, F("upload finished!"));
            }
        }

        void serialCb(String msg) {
            if (!mSerialClientConnnected)
                return;

            msg.replace("\r\n", "<rn>");
            if (mSerialAddTime) {
                if ((9 + mSerialBufFill) < WEB_SERIAL_BUF_SIZE) {
                    if (mApp->getTimestamp() > 0) {
                        strncpy(&mSerialBuf[mSerialBufFill], mApp->getTimeStr(mApp->getTimezoneOffset()).c_str(), 9);
                        mSerialBufFill += 9;
                    }
                } else {
                    mSerialBufFill = 0;
                    mEvts.send("webSerial, buffer overflow!<rn>", "serial", millis());
                    return;
                }
                mSerialAddTime = false;
            }

            if (msg.endsWith("<rn>"))
                mSerialAddTime = true;

            uint16_t length = msg.length();
            if ((length + mSerialBufFill) < WEB_SERIAL_BUF_SIZE) {
                strncpy(&mSerialBuf[mSerialBufFill], msg.c_str(), length);
                mSerialBufFill += length;
            } else {
                mSerialBufFill = 0;
                mEvts.send("webSerial, buffer overflow!<rn>", "serial", millis());
            }
        }

    private:
        void checkRedirect(AsyncWebServerRequest *request) {
            if ((mConfig->sys.protectionMask & PROT_MASK_INDEX) != PROT_MASK_INDEX)
                request->redirect(F("/index"));
            else if ((mConfig->sys.protectionMask & PROT_MASK_LIVE) != PROT_MASK_LIVE)
                request->redirect(F("/live"));
            else if ((mConfig->sys.protectionMask & PROT_MASK_SERIAL) != PROT_MASK_SERIAL)
                request->redirect(F("/serial"));
            else if ((mConfig->sys.protectionMask & PROT_MASK_SYSTEM) != PROT_MASK_SYSTEM)
                request->redirect(F("/system"));
            else
                request->redirect(F("/login"));
        }

        void onUpdate(AsyncWebServerRequest *request) {
            DPRINTLN(DBG_VERBOSE, F("onUpdate"));

            if (CHECK_MASK(mConfig->sys.protectionMask, PROT_MASK_UPDATE)) {
                if (mProtected) {
                    checkRedirect(request);
                    return;
                }
            }

            AsyncWebServerResponse *response = request->beginResponse_P(200, F("text/html; charset=UTF-8"), update_html, update_html_len);
            response->addHeader(F("Content-Encoding"), "gzip");
            request->send(response);
        }

        void showUpdate(AsyncWebServerRequest *request) {
            bool reboot = !Update.hasError();

            String html = F("<!doctype html><html><head><title>Update</title><meta http-equiv=\"refresh\" content=\"20; URL=/\"></head><body>Update: ");
            if (reboot)
                html += "success";
            else
                html += "failed";
            html += F("<br/><br/>rebooting ... auto reload after 20s</body></html>");

            AsyncWebServerResponse *response = request->beginResponse(200, F("text/html; charset=UTF-8"), html);
            response->addHeader("Connection", "close");
            request->send(response);
            mApp->setRebootFlag();
        }

        void onUpload(AsyncWebServerRequest *request) {
            bool reboot = !mUploadFail;

            String html = F("<!doctype html><html><head><title>Upload</title><meta http-equiv=\"refresh\" content=\"20; URL=/\"></head><body>Upload: ");
            if (reboot)
                html += "success";
            else
                html += "failed";
            html += F("<br/><br/>rebooting ... auto reload after 20s</body></html>");

            AsyncWebServerResponse *response = request->beginResponse(200, F("text/html; charset=UTF-8"), html);
            response->addHeader("Connection", "close");
            request->send(response);
            mApp->setRebootFlag();
        }

        void onConnect(AsyncEventSourceClient *client) {
            DPRINTLN(DBG_VERBOSE, "onConnect");

            mSerialClientConnnected = true;

            if (client->lastId())
                DPRINTLN(DBG_VERBOSE, "Client reconnected! Last message ID that it got is: " + String(client->lastId()));

            client->send("hello!", NULL, millis(), 1000);
        }

        void onIndex(AsyncWebServerRequest *request) {
            DPRINTLN(DBG_VERBOSE, F("onIndex"));

            if (CHECK_MASK(mConfig->sys.protectionMask, PROT_MASK_INDEX)) {
                if (mProtected) {
                    checkRedirect(request);
                    return;
                }
            }

            AsyncWebServerResponse *response = request->beginResponse_P(200, F("text/html; charset=UTF-8"), index_html, index_html_len);
            response->addHeader(F("Content-Encoding"), "gzip");
            request->send(response);
        }

        void onLogin(AsyncWebServerRequest *request) {
            DPRINTLN(DBG_VERBOSE, F("onLogin"));

            if (request->args() > 0) {
                if (String(request->arg("pwd")) == String(mConfig->sys.adminPwd)) {
                    mProtected = false;
                    request->redirect("/");
                }
            }

            AsyncWebServerResponse *response = request->beginResponse_P(200, F("text/html; charset=UTF-8"), login_html, login_html_len);
            response->addHeader(F("Content-Encoding"), "gzip");
            request->send(response);
        }

        void onLogout(AsyncWebServerRequest *request) {
            DPRINTLN(DBG_VERBOSE, F("onLogout"));

            if (mProtected) {
                checkRedirect(request);
                return;
            }

            mProtected = true;

            AsyncWebServerResponse *response = request->beginResponse_P(200, F("text/html; charset=UTF-8"), system_html, system_html_len);
            response->addHeader(F("Content-Encoding"), "gzip");
            request->send(response);
        }

        void onColor(AsyncWebServerRequest *request) {
            DPRINTLN(DBG_VERBOSE, F("onColor"));
            AsyncWebServerResponse *response;
            if (mConfig->sys.darkMode)
                response = request->beginResponse_P(200, F("text/css"), colorDark_css, colorDark_css_len);
            else
                response = request->beginResponse_P(200, F("text/css"), colorBright_css, colorBright_css_len);
            response->addHeader(F("Content-Encoding"), "gzip");
            request->send(response);
        }

        void onCss(AsyncWebServerRequest *request) {
            DPRINTLN(DBG_VERBOSE, F("onCss"));
            mLogoutTimeout = LOGOUT_TIMEOUT;
            AsyncWebServerResponse *response = request->beginResponse_P(200, F("text/css"), style_css, style_css_len);
            response->addHeader(F("Content-Encoding"), "gzip");
            request->send(response);
        }

        void onApiJs(AsyncWebServerRequest *request) {
            DPRINTLN(DBG_VERBOSE, F("onApiJs"));

            AsyncWebServerResponse *response = request->beginResponse_P(200, F("text/javascript"), api_js, api_js_len);
            response->addHeader(F("Content-Encoding"), "gzip");
            request->send(response);
        }

        void onFavicon(AsyncWebServerRequest *request) {
            static const char favicon_type[] PROGMEM = "image/x-icon";
            AsyncWebServerResponse *response = request->beginResponse_P(200, favicon_type, favicon_ico, favicon_ico_len);
            response->addHeader(F("Content-Encoding"), "gzip");
            request->send(response);
        }

        void showNotFound(AsyncWebServerRequest *request) {
            if (mProtected)
                checkRedirect(request);
            else
                request->redirect("/setup");
        }

        void onReboot(AsyncWebServerRequest *request) {
            mApp->setRebootFlag();
            AsyncWebServerResponse *response = request->beginResponse_P(200, F("text/html; charset=UTF-8"), system_html, system_html_len);
            response->addHeader(F("Content-Encoding"), "gzip");
            request->send(response);
        }

        void showErase(AsyncWebServerRequest *request) {
            if (mProtected) {
                checkRedirect(request);
                return;
            }

            DPRINTLN(DBG_VERBOSE, F("showErase"));
            mApp->eraseSettings(false);
            onReboot(request);
        }

        void showFactoryRst(AsyncWebServerRequest *request) {
            if (mProtected) {
                checkRedirect(request);
                return;
            }

            DPRINTLN(DBG_VERBOSE, F("showFactoryRst"));
            String content = "";
            int refresh = 3;
            if (request->args() > 0) {
                if (request->arg("reset").toInt() == 1) {
                    refresh = 10;
                    if (mApp->eraseSettings(true))
                        content = F("factory reset: success\n\nrebooting ... ");
                    else
                        content = F("factory reset: failed\n\nrebooting ... ");
                } else {
                    content = F("factory reset: aborted");
                    refresh = 3;
                }
            } else {
                content = F("<h1>Factory Reset</h1>"
                    "<p><a href=\"/factory?reset=1\">RESET</a><br/><br/><a href=\"/factory?reset=0\">CANCEL</a><br/></p>");
                refresh = 120;
            }
            request->send(200, F("text/html; charset=UTF-8"), F("<!doctype html><html><head><title>Factory Reset</title><meta http-equiv=\"refresh\" content=\"") + String(refresh) + F("; URL=/\"></head><body>") + content + F("</body></html>"));
            if (refresh == 10)
                onReboot(request);
        }

        void onSetup(AsyncWebServerRequest *request) {
            DPRINTLN(DBG_VERBOSE, F("onSetup"));

            if (CHECK_MASK(mConfig->sys.protectionMask, PROT_MASK_SETUP)) {
                if (mProtected) {
                    checkRedirect(request);
                    return;
                }
            }

            AsyncWebServerResponse *response = request->beginResponse_P(200, F("text/html; charset=UTF-8"), setup_html, setup_html_len);
            response->addHeader(F("Content-Encoding"), "gzip");
            request->send(response);
        }

        void showSave(AsyncWebServerRequest *request) {
            DPRINTLN(DBG_VERBOSE, F("showSave"));

            if (mProtected) {
                checkRedirect(request);
                return;
            }

            if (request->args() == 0)
                return;

            char buf[20] = {0};

            // general
            if (request->arg("ssid") != "")
                request->arg("ssid").toCharArray(mConfig->sys.stationSsid, SSID_LEN);
            if (request->arg("pwd") != "{PWD}")
                request->arg("pwd").toCharArray(mConfig->sys.stationPwd, PWD_LEN);
            if (request->arg("device") != "")
                request->arg("device").toCharArray(mConfig->sys.deviceName, DEVNAME_LEN);
            mConfig->sys.darkMode = (request->arg("darkMode") == "on");

            // protection
            if (request->arg("adminpwd") != "{PWD}") {
                request->arg("adminpwd").toCharArray(mConfig->sys.adminPwd, PWD_LEN);
                mProtected = (strlen(mConfig->sys.adminPwd) > 0);
            }
            mConfig->sys.protectionMask = 0x0000;
            for (uint8_t i = 0; i < 6; i++) {
                if (request->arg("protMask" + String(i)) == "on")
                    mConfig->sys.protectionMask |= (1 << i);
            }

            // static ip
            request->arg("ipAddr").toCharArray(buf, 20);
            ah::ip2Arr(mConfig->sys.ip.ip, buf);
            request->arg("ipMask").toCharArray(buf, 20);
            ah::ip2Arr(mConfig->sys.ip.mask, buf);
            request->arg("ipDns1").toCharArray(buf, 20);
            ah::ip2Arr(mConfig->sys.ip.dns1, buf);
            request->arg("ipDns2").toCharArray(buf, 20);
            ah::ip2Arr(mConfig->sys.ip.dns2, buf);
            request->arg("ipGateway").toCharArray(buf, 20);
            ah::ip2Arr(mConfig->sys.ip.gateway, buf);

            // inverter
            Inverter<> *iv;
            for (uint8_t i = 0; i < MAX_NUM_INVERTERS; i++) {
                iv = mSys->getInverterByPos(i, false);
                // enable communication
                iv->config->enabled = (request->arg("inv" + String(i) + "Enable") == "on");
                // address
                request->arg("inv" + String(i) + "Addr").toCharArray(buf, 20);
                if (strlen(buf) == 0)
                    memset(buf, 0, 20);
                iv->config->serial.u64 = ah::Serial2u64(buf);
                switch(iv->config->serial.b[4]) {
                    case 0x21: iv->type = INV_TYPE_1CH; iv->channels = 1; break;
                    case 0x41: iv->type = INV_TYPE_2CH; iv->channels = 2; break;
                    case 0x61: iv->type = INV_TYPE_4CH; iv->channels = 4; break;
                    default:  break;
                }

                // name
                request->arg("inv" + String(i) + "Name").toCharArray(iv->config->name, MAX_NAME_LENGTH);

                // max channel power / name
                for (uint8_t j = 0; j < 4; j++) {
                    iv->config->yieldCor[j] = request->arg("inv" + String(i) + "YieldCor" + String(j)).toInt();
                    iv->config->chMaxPwr[j] = request->arg("inv" + String(i) + "ModPwr" + String(j)).toInt() & 0xffff;
                    request->arg("inv" + String(i) + "ModName" + String(j)).toCharArray(iv->config->chName[j], MAX_NAME_LENGTH);
                }
                iv->initialized = true;
            }

            if (request->arg("invInterval") != "")
                mConfig->nrf.sendInterval = request->arg("invInterval").toInt();
            if (request->arg("invRetry") != "")
                mConfig->nrf.maxRetransPerPyld = request->arg("invRetry").toInt();
            mConfig->inst.rstYieldMidNight = (request->arg("invRstMid") == "on");
            mConfig->inst.rstValsCommStop = (request->arg("invRstComStop") == "on");
            mConfig->inst.rstValsNotAvail = (request->arg("invRstNotAvail") == "on");

            // pinout
            uint8_t pin;
<<<<<<< HEAD
            for(uint8_t i = 0; i < 8; i ++) {
                pin = request->arg(String(pinArgNames[i])).toInt();
                switch(i) {
                    case 0: mConfig->nrf.pinCs    = ((pin != 0xff) ? pin : DEF_CS_PIN);  break;
                    case 1: mConfig->nrf.pinCe    = ((pin != 0xff) ? pin : DEF_CE_PIN);  break;
                    case 2: mConfig->nrf.pinIrq   = ((pin != 0xff) ? pin : DEF_IRQ_PIN); break;
                    case 3: mConfig->led.led0     = pin; break;
                    case 4: mConfig->led.led1     = pin; break;
                    case 5: mConfig->cmt.pinCsb   = pin; break;
                    case 6: mConfig->cmt.pinFcsb  = pin; break;
                    case 7: mConfig->cmt.pinIrq   = pin; break;
=======
            for (uint8_t i = 0; i < 8; i++) {
                pin = request->arg(String(pinArgNames[i])).toInt();
                switch(i) {
                    default: mConfig->nrf.pinCs    = ((pin != 0xff) ? pin : DEF_CS_PIN);  break;
                    case 1:  mConfig->nrf.pinCe    = ((pin != 0xff) ? pin : DEF_CE_PIN);  break;
                    case 2:  mConfig->nrf.pinIrq   = ((pin != 0xff) ? pin : DEF_IRQ_PIN); break;
                    case 3:  mConfig->nrf.pinSclk  = ((pin != 0xff) ? pin : DEF_SCLK_PIN); break;
                    case 4:  mConfig->nrf.pinMosi  = ((pin != 0xff) ? pin : DEF_MOSI_PIN); break;
                    case 5:  mConfig->nrf.pinMiso  = ((pin != 0xff) ? pin : DEF_MISO_PIN); break;
                    case 6:  mConfig->led.led0 = pin; break;
                    case 7:  mConfig->led.led1 = pin; break;
>>>>>>> 1d0860f8
                }
            }

            // nrf24 amplifier power
            mConfig->nrf.amplifierPower = request->arg("rf24Power").toInt() & 0x03;
            mConfig->nrf.enabled = (request->arg("rf24Enable") == "on");

            // cmt
            mConfig->cmt.enabled = (request->arg("cmtEnable") == "on");

            // ntp
            if (request->arg("ntpAddr") != "") {
                request->arg("ntpAddr").toCharArray(mConfig->ntp.addr, NTP_ADDR_LEN);
                mConfig->ntp.port = request->arg("ntpPort").toInt() & 0xffff;
            }

            // sun
            if (request->arg("sunLat") == "" || (request->arg("sunLon") == "")) {
                mConfig->sun.lat = 0.0;
                mConfig->sun.lon = 0.0;
                mConfig->sun.disNightCom = false;
                mConfig->sun.offsetSec = 0;
            } else {
                mConfig->sun.lat = request->arg("sunLat").toFloat();
                mConfig->sun.lon = request->arg("sunLon").toFloat();
                mConfig->sun.disNightCom = (request->arg("sunDisNightCom") == "on");
                mConfig->sun.offsetSec = request->arg("sunOffs").toInt() * 60;
            }

            // mqtt
            if (request->arg("mqttAddr") != "") {
                String addr = request->arg("mqttAddr");
                addr.trim();
                addr.toCharArray(mConfig->mqtt.broker, MQTT_ADDR_LEN);
            } else
                mConfig->mqtt.broker[0] = '\0';
            request->arg("mqttUser").toCharArray(mConfig->mqtt.user, MQTT_USER_LEN);
            if (request->arg("mqttPwd") != "{PWD}")
                request->arg("mqttPwd").toCharArray(mConfig->mqtt.pwd, MQTT_PWD_LEN);
            request->arg("mqttTopic").toCharArray(mConfig->mqtt.topic, MQTT_TOPIC_LEN);
            mConfig->mqtt.port = request->arg("mqttPort").toInt();
            mConfig->mqtt.interval = request->arg("mqttInterval").toInt();

            // serial console
            if (request->arg("serIntvl") != "") {
                mConfig->serial.interval = request->arg("serIntvl").toInt() & 0xffff;

                mConfig->serial.debug = (request->arg("serDbg") == "on");
                mConfig->serial.showIv = (request->arg("serEn") == "on");
                // Needed to log TX buffers to serial console
                // mSys->Radio.mSerialDebug = mConfig->serial.debug;
            }

            // display
            mConfig->plugin.display.pwrSaveAtIvOffline = (request->arg("disp_pwr") == "on");
            mConfig->plugin.display.pxShift    = (request->arg("disp_pxshift") == "on");
            mConfig->plugin.display.rot        = request->arg("disp_rot").toInt();
            mConfig->plugin.display.type       = request->arg("disp_typ").toInt();
            mConfig->plugin.display.contrast   = (mConfig->plugin.display.type == 0) ? 60 : request->arg("disp_cont").toInt();
            mConfig->plugin.display.disp_data  = (mConfig->plugin.display.type == 0) ? DEF_PIN_OFF : request->arg("disp_data").toInt();
            mConfig->plugin.display.disp_clk   = (mConfig->plugin.display.type == 0) ? DEF_PIN_OFF : request->arg("disp_clk").toInt();
            mConfig->plugin.display.disp_cs    = (mConfig->plugin.display.type < 3)  ? DEF_PIN_OFF : request->arg("disp_cs").toInt();
            mConfig->plugin.display.disp_reset = (mConfig->plugin.display.type < 3)  ? DEF_PIN_OFF : request->arg("disp_rst").toInt();
            mConfig->plugin.display.disp_dc    = (mConfig->plugin.display.type < 3)  ? DEF_PIN_OFF : request->arg("disp_dc").toInt();
            mConfig->plugin.display.disp_busy  = (mConfig->plugin.display.type < 10) ? DEF_PIN_OFF : request->arg("disp_bsy").toInt();

            mApp->saveSettings((request->arg("reboot") == "on"));

            AsyncWebServerResponse *response = request->beginResponse_P(200, F("text/html; charset=UTF-8"), save_html, save_html_len);
            response->addHeader(F("Content-Encoding"), "gzip");
            request->send(response);
        }

        void onLive(AsyncWebServerRequest *request) {
            DPRINTLN(DBG_VERBOSE, F("onLive"));

            if (CHECK_MASK(mConfig->sys.protectionMask, PROT_MASK_LIVE)) {
                if (mProtected) {
                    checkRedirect(request);
                    return;
                }
            }

            AsyncWebServerResponse *response = request->beginResponse_P(200, F("text/html; charset=UTF-8"), visualization_html, visualization_html_len);
            response->addHeader(F("Content-Encoding"), "gzip");
            response->addHeader(F("content-type"), "text/html; charset=UTF-8");

            request->send(response);
        }

        void onDebug(AsyncWebServerRequest *request) {
            mApp->getSchedulerNames();
            AsyncWebServerResponse *response = request->beginResponse(200, F("text/html; charset=UTF-8"), "ok");
            request->send(response);
        }

        void onSerial(AsyncWebServerRequest *request) {
            DPRINTLN(DBG_VERBOSE, F("onSerial"));

            if (CHECK_MASK(mConfig->sys.protectionMask, PROT_MASK_SERIAL)) {
                if (mProtected) {
                    checkRedirect(request);
                    return;
                }
            }

            AsyncWebServerResponse *response = request->beginResponse_P(200, F("text/html; charset=UTF-8"), serial_html, serial_html_len);
            response->addHeader(F("Content-Encoding"), "gzip");
            request->send(response);
        }

        void onSystem(AsyncWebServerRequest *request) {
            DPRINTLN(DBG_VERBOSE, F("onSystem"));

            if (CHECK_MASK(mConfig->sys.protectionMask, PROT_MASK_SYSTEM)) {
                if (mProtected) {
                    checkRedirect(request);
                    return;
                }
            }

            AsyncWebServerResponse *response = request->beginResponse_P(200, F("text/html; charset=UTF-8"), system_html, system_html_len);
            response->addHeader(F("Content-Encoding"), "gzip");
            request->send(response);
        }


#ifdef ENABLE_PROMETHEUS_EP
        enum {
            metricsStateStart, metricsStateInverter, metricStateRealtimeData,metricsStateAlarmData,metricsStateEnd
        } metricsStep;
        int metricsInverterId,metricsChannelId;

        void showMetrics(AsyncWebServerRequest *request) {
            DPRINTLN(DBG_VERBOSE, F("web::showMetrics"));

            metricsStep = metricsStateStart;
            AsyncWebServerResponse *response = request->beginChunkedResponse(F("text/plain"),
                                                                             [this](uint8_t *buffer, size_t maxLen, size_t filledLength) -> size_t
            {
                Inverter<> *iv;
                record_t<> *rec;
                statistics_t *stat;
                String promUnit, promType;
                String metrics;
                char type[60], topic[100], val[25];
                size_t len = 0;
                int alarmChannelId;

                switch (metricsStep) {
                    case metricsStateStart: // System Info & NRF Statistics : fit to one packet
                        snprintf(type,sizeof(type),"# TYPE ahoy_solar_info gauge\n");
                        snprintf(topic,sizeof(topic),"ahoy_solar_info{version=\"%s\",image=\"\",devicename=\"%s\"} 1\n",
                            mApp->getVersion(), mConfig->sys.deviceName);
                        metrics = String(type) + String(topic);

                        snprintf(type,sizeof(type),"# TYPE ahoy_solar_freeheap gauge\n");
                        snprintf(topic,sizeof(topic),"ahoy_solar_freeheap{devicename=\"%s\"} %u\n",mConfig->sys.deviceName,ESP.getFreeHeap());
                        metrics += String(type) + String(topic);

                        snprintf(type,sizeof(type),"# TYPE ahoy_solar_uptime counter\n");
                        snprintf(topic,sizeof(topic),"ahoy_solar_uptime{devicename=\"%s\"} %u\n", mConfig->sys.deviceName, mApp->getUptime());
                        metrics += String(type) + String(topic);

                        snprintf(type,sizeof(type),"# TYPE ahoy_solar_wifi_rssi_db gauge\n");
                        snprintf(topic,sizeof(topic),"ahoy_solar_wifi_rssi_db{devicename=\"%s\"} %d\n", mConfig->sys.deviceName, WiFi.RSSI());
                        metrics += String(type) + String(topic);

                        // NRF Statistics
                        stat = mApp->getStatistics();
                        uint32_t *nrfSendCnt, *nrfRetransmits;
                        mApp->getNrfRadioCounters(nrfSendCnt, nrfRetransmits);
                        metrics += radioStatistic(F("rx_success"),     stat->rxSuccess);
                        metrics += radioStatistic(F("rx_fail"),        stat->rxFail);
                        metrics += radioStatistic(F("rx_fail_answer"), stat->rxFailNoAnser);
                        metrics += radioStatistic(F("frame_cnt"),      stat->frmCnt);
                        metrics += radioStatistic(F("tx_cnt"),         *nrfSendCnt);
                        metrics += radioStatistic(F("retrans_cnt"),    *nrfRetransmits);

                        len = snprintf((char *)buffer,maxLen,"%s",metrics.c_str());
                        // Start Inverter loop
                        metricsInverterId = 0;
                        metricsStep = metricsStateInverter;
                        break;

                    case metricsStateInverter: // Inverter loop
                        if (metricsInverterId < mSys->getNumInverters()) {
                            iv = mSys->getInverterByPos(metricsInverterId);
                            if(NULL != iv) {
                                // Inverter info : fit to one packet
                                snprintf(type,sizeof(type),"# TYPE ahoy_solar_inverter_info gauge\n");
                                snprintf(topic,sizeof(topic),"ahoy_solar_inverter_info{name=\"%s\",serial=\"%12llx\"} 1\n",
                                    iv->config->name, iv->config->serial.u64);
                                metrics = String(type) + String(topic);

                                snprintf(type,sizeof(type),"# TYPE ahoy_solar_inverter_is_enabled gauge\n");
                                snprintf(topic,sizeof(topic),"ahoy_solar_inverter_is_enabled {inverter=\"%s\"} %d\n",iv->config->name,iv->config->enabled);
                                metrics += String(type) + String(topic);

                                snprintf(type,sizeof(type),"# TYPE ahoy_solar_inverter_is_available gauge\n");
                                snprintf(topic,sizeof(topic),"ahoy_solar_inverter_is_available {inverter=\"%s\"} %d\n",iv->config->name,iv->isAvailable(mApp->getTimestamp()));
                                metrics += String(type) + String(topic);

                                snprintf(type,sizeof(type),"# TYPE ahoy_solar_inverter_is_producing gauge\n");
                                snprintf(topic,sizeof(topic),"ahoy_solar_inverter_is_producing {inverter=\"%s\"} %d\n",iv->config->name,iv->isProducing(mApp->getTimestamp()));
                                metrics += String(type) + String(topic);

                                len = snprintf((char *)buffer,maxLen,"%s",metrics.c_str());

                                // Start Realtime Data Channel loop for this inverter
                                metricsChannelId = 0;
                                metricsStep = metricStateRealtimeData;
                            }
                        } else {
                            metricsStep = metricsStateEnd;
                        }
                        break;

                    case metricStateRealtimeData: // Realtime Data Channel loop
                        iv = mSys->getInverterByPos(metricsInverterId);
                        rec = iv->getRecordStruct(RealTimeRunData_Debug);
                        if (metricsChannelId < rec->length) {
                            uint8_t channel = rec->assign[metricsChannelId].ch;
                            std::tie(promUnit, promType) = convertToPromUnits(iv->getUnit(metricsChannelId, rec));
                            snprintf(type, sizeof(type), "# TYPE ahoy_solar_%s%s %s", iv->getFieldName(metricsChannelId, rec), promUnit.c_str(), promType.c_str());
                            if (0 == channel) {
                                snprintf(topic, sizeof(topic), "ahoy_solar_%s%s{inverter=\"%s\"}", iv->getFieldName(metricsChannelId, rec), promUnit.c_str(), iv->config->name);
                            } else {
                                snprintf(topic, sizeof(topic), "ahoy_solar_%s%s{inverter=\"%s\",channel=\"%s\"}", iv->getFieldName(metricsChannelId, rec), promUnit.c_str(), iv->config->name,iv->config->chName[channel-1]);
                            }
                            snprintf(val, sizeof(val), "%.3f", iv->getValue(metricsChannelId, rec));
                            len = snprintf((char*)buffer,maxLen,"%s\n%s %s\n",type,topic,val);

                            metricsChannelId++;
                        } else {
                            len = snprintf((char*)buffer,maxLen,"#\n"); // At least one char to send otherwise the transmission ends.

                            // All realtime data channels processed --> try alarm data
                            metricsStep = metricsStateAlarmData;
                        }
                        break;

                    case metricsStateAlarmData: // Alarm Info loop
                        iv = mSys->getInverterByPos(metricsInverterId);
                        rec = iv->getRecordStruct(AlarmData);
                        // simple hack : there is only one channel with alarm data
                        // TODO: find the right one channel with the alarm id
                        alarmChannelId = 0;
                        // printf("AlarmData Length %d\n",rec->length);
                        if (alarmChannelId < rec->length) {
                            //uint8_t channel = rec->assign[alarmChannelId].ch;
                            std::tie(promUnit, promType) = convertToPromUnits(iv->getUnit(alarmChannelId, rec));
                            snprintf(type, sizeof(type), "# TYPE ahoy_solar_%s%s %s", iv->getFieldName(alarmChannelId, rec), promUnit.c_str(), promType.c_str());
                            snprintf(topic, sizeof(topic), "ahoy_solar_%s%s{inverter=\"%s\"}", iv->getFieldName(alarmChannelId, rec), promUnit.c_str(), iv->config->name);
                            snprintf(val, sizeof(val), "%.3f", iv->getValue(alarmChannelId, rec));
                            len = snprintf((char*)buffer,maxLen,"%s\n%s %s\n",type,topic,val);
                        } else {
                            len = snprintf((char*)buffer,maxLen,"#\n"); // At least one char to send otherwise the transmission ends.
                        }
                        // alarm channel processed --> try next inverter
                        metricsInverterId++;
                        metricsStep = metricsStateInverter;
                        break;

                    case metricsStateEnd:
                    default: // end of transmission
                        len = 0;
                        break;
                }
                return len;
            });
            request->send(response);
        }

        String radioStatistic(String statistic, uint32_t value) {
            char type[60], topic[80], val[25];
            snprintf(type, sizeof(type), "# TYPE ahoy_solar_radio_%s counter",statistic.c_str());
            snprintf(topic, sizeof(topic), "ahoy_solar_radio_%s",statistic.c_str());
            snprintf(val, sizeof(val), "%d", value);
            return ( String(type) + "\n" + String(topic) + " " + String(val) + "\n");
        }

        std::pair<String, String> convertToPromUnits(String shortUnit) {
            if(shortUnit == "A")    return {"_ampere", "gauge"};
            if(shortUnit == "V")    return {"_volt", "gauge"};
            if(shortUnit == "%")    return {"_ratio", "gauge"};
            if(shortUnit == "W")    return {"_watt", "gauge"};
            if(shortUnit == "Wh")   return {"_wattHours", "counter"};
            if(shortUnit == "kWh")  return {"_kilowattHours", "counter"};
            if(shortUnit == "°C")   return {"_celsius", "gauge"};
            if(shortUnit == "var")  return {"_var", "gauge"};
            if(shortUnit == "Hz")   return {"_hertz", "gauge"};
            return {"", "gauge"};
        }
#endif
        AsyncWebServer mWeb;
        AsyncEventSource mEvts;
        bool mProtected;
        uint32_t mLogoutTimeout;
        IApp *mApp;
        HMSYSTEM *mSys;

        settings_t *mConfig;

        bool mSerialAddTime;
        char mSerialBuf[WEB_SERIAL_BUF_SIZE];
        uint16_t mSerialBufFill;
        bool mSerialClientConnnected;

        File mUploadFp;
        bool mUploadFail;
};

#endif /*__WEB_H__*/<|MERGE_RESOLUTION|>--- conflicted
+++ resolved
@@ -33,11 +33,7 @@
 
 #define WEB_SERIAL_BUF_SIZE 2048
 
-<<<<<<< HEAD
-const char* const pinArgNames[] = {"pinCs", "pinCe", "pinIrq", "pinLed0", "pinLed1", "pinCsb", "pinFcsb", "pinGpio3"};
-=======
-const char *const pinArgNames[] = {"pinCs", "pinCe", "pinIrq", "pinSclk", "pinMosi", "pinMiso", "pinLed0", "pinLed1"};
->>>>>>> 1d0860f8
+const char* const pinArgNames[] = {"pinCs", "pinCe", "pinIrq", "pinSclk", "pinMosi", "pinMiso", "pinLed0", "pinLed1", "pinCsb", "pinFcsb", "pinGpio3"};
 
 template <class HMSYSTEM>
 class Web {
@@ -525,23 +521,10 @@
 
             // pinout
             uint8_t pin;
-<<<<<<< HEAD
-            for(uint8_t i = 0; i < 8; i ++) {
+            for (uint8_t i = 0; i < 11; i++) {
                 pin = request->arg(String(pinArgNames[i])).toInt();
                 switch(i) {
-                    case 0: mConfig->nrf.pinCs    = ((pin != 0xff) ? pin : DEF_CS_PIN);  break;
-                    case 1: mConfig->nrf.pinCe    = ((pin != 0xff) ? pin : DEF_CE_PIN);  break;
-                    case 2: mConfig->nrf.pinIrq   = ((pin != 0xff) ? pin : DEF_IRQ_PIN); break;
-                    case 3: mConfig->led.led0     = pin; break;
-                    case 4: mConfig->led.led1     = pin; break;
-                    case 5: mConfig->cmt.pinCsb   = pin; break;
-                    case 6: mConfig->cmt.pinFcsb  = pin; break;
-                    case 7: mConfig->cmt.pinIrq   = pin; break;
-=======
-            for (uint8_t i = 0; i < 8; i++) {
-                pin = request->arg(String(pinArgNames[i])).toInt();
-                switch(i) {
-                    default: mConfig->nrf.pinCs    = ((pin != 0xff) ? pin : DEF_CS_PIN);  break;
+                    case 0:  mConfig->nrf.pinCs    = ((pin != 0xff) ? pin : DEF_CS_PIN);  break;
                     case 1:  mConfig->nrf.pinCe    = ((pin != 0xff) ? pin : DEF_CE_PIN);  break;
                     case 2:  mConfig->nrf.pinIrq   = ((pin != 0xff) ? pin : DEF_IRQ_PIN); break;
                     case 3:  mConfig->nrf.pinSclk  = ((pin != 0xff) ? pin : DEF_SCLK_PIN); break;
@@ -549,7 +532,9 @@
                     case 5:  mConfig->nrf.pinMiso  = ((pin != 0xff) ? pin : DEF_MISO_PIN); break;
                     case 6:  mConfig->led.led0 = pin; break;
                     case 7:  mConfig->led.led1 = pin; break;
->>>>>>> 1d0860f8
+                    case 8:  mConfig->cmt.pinCsb   = pin; break;
+                    case 9:  mConfig->cmt.pinFcsb  = pin; break;
+                    case 10: mConfig->cmt.pinIrq   = pin; break;
                 }
             }
 
