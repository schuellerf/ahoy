//-----------------------------------------------------------------------------
// 2022 Ahoy, https://www.mikrocontroller.net/topic/525778
// Creative Commons - http://creativecommons.org/licenses/by-nc-sa/4.0/deed
//-----------------------------------------------------------------------------

#ifndef __WEB_H__
#define __WEB_H__

#include "../utils/dbg.h"
#ifdef ESP32
#include "AsyncTCP.h"
#include "Update.h"
#else
#include "ESPAsyncTCP.h"
#endif
#include "../appInterface.h"
#include "../hm/hmSystem.h"
#include "../utils/helper.h"
#include "ESPAsyncWebServer.h"
#include "html/h/api_js.h"
#include "html/h/colorBright_css.h"
#include "html/h/colorDark_css.h"
#include "html/h/favicon_ico.h"
#include "html/h/index_html.h"
#include "html/h/login_html.h"
#include "html/h/serial_html.h"
#include "html/h/setup_html.h"
#include "html/h/style_css.h"
#include "html/h/system_html.h"
#include "html/h/save_html.h"
#include "html/h/update_html.h"
#include "html/h/visualization_html.h"
#include "html/h/about_html.h"

#define WEB_SERIAL_BUF_SIZE 2048

const char* const pinArgNames[] = {"pinCs", "pinCe", "pinIrq", "pinSclk", "pinMosi", "pinMiso", "pinLed0", "pinLed1", "pinLedHighActive", "pinCsb", "pinFcsb", "pinGpio3"};

template <class HMSYSTEM>
class Web {
   public:
        Web(void) : mWeb(80), mEvts("/events") {
            mProtected     = true;
            mLogoutTimeout = 0;

            memset(mSerialBuf, 0, WEB_SERIAL_BUF_SIZE);
            mSerialBufFill     = 0;
            mSerialAddTime     = true;
            mSerialClientConnnected = false;
        }

        void setup(IApp *app, HMSYSTEM *sys, settings_t *config) {
            mApp     = app;
            mSys     = sys;
            mConfig  = config;

            DPRINTLN(DBG_VERBOSE, F("app::setup-on"));
            mWeb.on("/",               HTTP_GET,  std::bind(&Web::onIndex,        this, std::placeholders::_1));
            mWeb.on("/login",          HTTP_ANY,  std::bind(&Web::onLogin,        this, std::placeholders::_1));
            mWeb.on("/logout",         HTTP_GET,  std::bind(&Web::onLogout,       this, std::placeholders::_1));
            mWeb.on("/colors.css",     HTTP_GET,  std::bind(&Web::onColor,        this, std::placeholders::_1));
            mWeb.on("/style.css",      HTTP_GET,  std::bind(&Web::onCss,          this, std::placeholders::_1));
            mWeb.on("/api.js",         HTTP_GET,  std::bind(&Web::onApiJs,        this, std::placeholders::_1));
            mWeb.on("/favicon.ico",    HTTP_GET,  std::bind(&Web::onFavicon,      this, std::placeholders::_1));
            mWeb.onNotFound (                     std::bind(&Web::showNotFound,   this, std::placeholders::_1));
            mWeb.on("/reboot",         HTTP_ANY,  std::bind(&Web::onReboot,       this, std::placeholders::_1));
            mWeb.on("/system",         HTTP_ANY,  std::bind(&Web::onSystem,       this, std::placeholders::_1));
            mWeb.on("/erase",          HTTP_ANY,  std::bind(&Web::showErase,      this, std::placeholders::_1));
            mWeb.on("/factory",        HTTP_ANY,  std::bind(&Web::showFactoryRst, this, std::placeholders::_1));

            mWeb.on("/setup",          HTTP_GET,  std::bind(&Web::onSetup,        this, std::placeholders::_1));
            mWeb.on("/save",           HTTP_POST, std::bind(&Web::showSave,       this, std::placeholders::_1));

            mWeb.on("/live",           HTTP_ANY,  std::bind(&Web::onLive,         this, std::placeholders::_1));
            //mWeb.on("/api1",           HTTP_POST, std::bind(&Web::showWebApi,     this, std::placeholders::_1));

        #ifdef ENABLE_PROMETHEUS_EP
            mWeb.on("/metrics",        HTTP_ANY,  std::bind(&Web::showMetrics,    this, std::placeholders::_1));
        #endif

            mWeb.on("/update",         HTTP_GET,  std::bind(&Web::onUpdate,       this, std::placeholders::_1));
            mWeb.on("/update",         HTTP_POST, std::bind(&Web::showUpdate,     this, std::placeholders::_1),
                                                  std::bind(&Web::showUpdate2,    this, std::placeholders::_1, std::placeholders::_2, std::placeholders::_3, std::placeholders::_4, std::placeholders::_5, std::placeholders::_6));
            mWeb.on("/upload",         HTTP_POST, std::bind(&Web::onUpload,       this, std::placeholders::_1),
                                                  std::bind(&Web::onUpload2,      this, std::placeholders::_1, std::placeholders::_2, std::placeholders::_3, std::placeholders::_4, std::placeholders::_5, std::placeholders::_6));
            mWeb.on("/serial",         HTTP_GET,  std::bind(&Web::onSerial,       this, std::placeholders::_1));
            mWeb.on("/about",          HTTP_GET,  std::bind(&Web::onAbout,        this, std::placeholders::_1));
            mWeb.on("/debug",          HTTP_GET,  std::bind(&Web::onDebug,        this, std::placeholders::_1));


            mEvts.onConnect(std::bind(&Web::onConnect, this, std::placeholders::_1));
            mWeb.addHandler(&mEvts);

            mWeb.begin();

            registerDebugCb(std::bind(&Web::serialCb, this, std::placeholders::_1)); // dbg.h

            mUploadFail = false;
        }

        void tickSecond() {
            if (0 != mLogoutTimeout) {
                mLogoutTimeout -= 1;
                if (0 == mLogoutTimeout) {
                    if (strlen(mConfig->sys.adminPwd) > 0)
                        mProtected = true;
                }

                DPRINTLN(DBG_DEBUG, "auto logout in " + String(mLogoutTimeout));
            }

            if (mSerialClientConnnected) {
                if (mSerialBufFill > 0) {
                    mEvts.send(mSerialBuf, "serial", millis());
                    memset(mSerialBuf, 0, WEB_SERIAL_BUF_SIZE);
                    mSerialBufFill = 0;
                }
            }
        }

        AsyncWebServer *getWebSrvPtr(void) {
            return &mWeb;
        }

        void setProtection(bool protect) {
            mProtected = protect;
        }

        bool isProtected(AsyncWebServerRequest *request) {
            bool prot;
            prot = mProtected;
            if(!prot) {
                if(strlen(mConfig->sys.adminPwd) > 0) {
                    uint8_t ip[4];
                    ah::ip2Arr(ip, request->client()->remoteIP().toString().c_str());
                    for(uint8_t i = 0; i < 4; i++) {
                        if(mLoginIp[i] != ip[i])
                            prot = true;
        }
                }
            }

            return prot;
        }

        void showUpdate2(AsyncWebServerRequest *request, String filename, size_t index, uint8_t *data, size_t len, bool final) {
            mApp->setOnUpdate();

            if (!index) {
                Serial.printf("Update Start: %s\n", filename.c_str());
                #ifndef ESP32
                Update.runAsync(true);
                #endif
                if (!Update.begin((ESP.getFreeSketchSpace() - 0x1000) & 0xFFFFF000)) {
                    Update.printError(Serial);
                }
            }
            if (!Update.hasError()) {
                if (Update.write(data, len) != len)
                    Update.printError(Serial);
            }
            if (final) {
                if (Update.end(true))
                    Serial.printf("Update Success: %uB\n", index + len);
                else
                    Update.printError(Serial);
            }
        }

        void onUpload2(AsyncWebServerRequest *request, String filename, size_t index, uint8_t *data, size_t len, bool final) {
            if (!index) {
                mUploadFail = false;
                mUploadFp = LittleFS.open("/tmp.json", "w");
                if (!mUploadFp) {
                    DPRINTLN(DBG_ERROR, F("can't open file!"));
                    mUploadFail = true;
                    mUploadFp.close();
                    return;
                }
            }
            mUploadFp.write(data, len);
            if (final) {
                mUploadFp.close();
                char pwd[PWD_LEN];
                strncpy(pwd, mConfig->sys.stationPwd, PWD_LEN); // backup WiFi PWD
                if (!mApp->readSettings("/tmp.json")) {
                    mUploadFail = true;
                    DPRINTLN(DBG_ERROR, F("upload JSON error!"));
                } else {
                    LittleFS.remove("/tmp.json");
                    strncpy(mConfig->sys.stationPwd, pwd, PWD_LEN); // restore WiFi PWD
                    mApp->saveSettings(true);
                }
                if (!mUploadFail)
                    DPRINTLN(DBG_INFO, F("upload finished!"));
            }
        }

        void serialCb(String msg) {
            if (!mSerialClientConnnected)
                return;

            msg.replace("\r\n", "<rn>");
            if (mSerialAddTime) {
                if ((9 + mSerialBufFill) < WEB_SERIAL_BUF_SIZE) {
                    if (mApp->getTimestamp() > 0) {
                        strncpy(&mSerialBuf[mSerialBufFill], mApp->getTimeStr(mApp->getTimezoneOffset()).c_str(), 9);
                        mSerialBufFill += 9;
                    }
                } else {
                    mSerialBufFill = 0;
                    mEvts.send("webSerial, buffer overflow!<rn>", "serial", millis());
                    return;
                }
                mSerialAddTime = false;
            }

            if (msg.endsWith("<rn>"))
                mSerialAddTime = true;

            uint16_t length = msg.length();
            if ((length + mSerialBufFill) < WEB_SERIAL_BUF_SIZE) {
                strncpy(&mSerialBuf[mSerialBufFill], msg.c_str(), length);
                mSerialBufFill += length;
            } else {
                mSerialBufFill = 0;
                mEvts.send("webSerial, buffer overflow!<rn>", "serial", millis());
            }
        }

    private:
        inline void checkRedirect(AsyncWebServerRequest *request) {
            if ((mConfig->sys.protectionMask & PROT_MASK_INDEX) != PROT_MASK_INDEX)
                request->redirect(F("/index"));
            else if ((mConfig->sys.protectionMask & PROT_MASK_LIVE) != PROT_MASK_LIVE)
                request->redirect(F("/live"));
            else if ((mConfig->sys.protectionMask & PROT_MASK_SERIAL) != PROT_MASK_SERIAL)
                request->redirect(F("/serial"));
            else if ((mConfig->sys.protectionMask & PROT_MASK_SYSTEM) != PROT_MASK_SYSTEM)
                request->redirect(F("/system"));
            else
                request->redirect(F("/login"));
        }

        void checkProtection(AsyncWebServerRequest *request) {
            if(isProtected(request)) {
                    checkRedirect(request);
                    return;
                }
            }

        void getPage(AsyncWebServerRequest *request, uint8_t mask, const uint8_t *zippedHtml, uint32_t len) {
            if (CHECK_MASK(mConfig->sys.protectionMask, mask))
                checkProtection(request);

            AsyncWebServerResponse *response = request->beginResponse_P(200, F("text/html; charset=UTF-8"), zippedHtml, len);
            response->addHeader(F("Content-Encoding"), "gzip");
            response->addHeader(F("content-type"), "text/html; charset=UTF-8");
            if(request->hasParam("v"))
                response->addHeader(F("Cache-Control"), F("max-age=604800"));
            request->send(response);
        }

        void onUpdate(AsyncWebServerRequest *request) {
            getPage(request, PROT_MASK_UPDATE, update_html, update_html_len);
        }

        void showUpdate(AsyncWebServerRequest *request) {
            bool reboot = (!Update.hasError());

            String html = F("<!doctype html><html><head><title>Update</title><meta http-equiv=\"refresh\" content=\"20; URL=/\"></head><body>Update: ");
            if (reboot)
                html += "success";
            else
                html += "failed";
            html += F("<br/><br/>rebooting ... auto reload after 20s</body></html>");

            AsyncWebServerResponse *response = request->beginResponse(200, F("text/html; charset=UTF-8"), html);
            response->addHeader("Connection", "close");
            request->send(response);
            mApp->setRebootFlag();
        }

        void onUpload(AsyncWebServerRequest *request) {
            bool reboot = !mUploadFail;

            String html = F("<!doctype html><html><head><title>Upload</title><meta http-equiv=\"refresh\" content=\"20; URL=/\"></head><body>Upload: ");
            if (reboot)
                html += "success";
            else
                html += "failed";
            html += F("<br/><br/>rebooting ... auto reload after 20s</body></html>");

            AsyncWebServerResponse *response = request->beginResponse(200, F("text/html; charset=UTF-8"), html);
            response->addHeader("Connection", "close");
            request->send(response);
            mApp->setRebootFlag();
        }

        void onConnect(AsyncEventSourceClient *client) {
            DPRINTLN(DBG_VERBOSE, "onConnect");

            mSerialClientConnnected = true;

            if (client->lastId())
                DPRINTLN(DBG_VERBOSE, "Client reconnected! Last message ID that it got is: " + String(client->lastId()));

            client->send("hello!", NULL, millis(), 1000);
        }

        void onIndex(AsyncWebServerRequest *request) {
            getPage(request, PROT_MASK_INDEX, index_html, index_html_len);
                }

        void onLogin(AsyncWebServerRequest *request) {
            DPRINTLN(DBG_VERBOSE, F("onLogin"));

            if (request->args() > 0) {
                if (String(request->arg("pwd")) == String(mConfig->sys.adminPwd)) {
                    mProtected = false;
                    ah::ip2Arr(mLoginIp, request->client()->remoteIP().toString().c_str());
                    request->redirect("/");
                }
            }

            AsyncWebServerResponse *response = request->beginResponse_P(200, F("text/html; charset=UTF-8"), login_html, login_html_len);
            response->addHeader(F("Content-Encoding"), "gzip");
            request->send(response);
        }

        void onLogout(AsyncWebServerRequest *request) {
            DPRINTLN(DBG_VERBOSE, F("onLogout"));

            checkProtection(request);

            mProtected = true;

            AsyncWebServerResponse *response = request->beginResponse_P(200, F("text/html; charset=UTF-8"), system_html, system_html_len);
            response->addHeader(F("Content-Encoding"), "gzip");
            request->send(response);
        }

        void onColor(AsyncWebServerRequest *request) {
            DPRINTLN(DBG_VERBOSE, F("onColor"));
            AsyncWebServerResponse *response;
            if (mConfig->sys.darkMode)
                response = request->beginResponse_P(200, F("text/css"), colorDark_css, colorDark_css_len);
            else
                response = request->beginResponse_P(200, F("text/css"), colorBright_css, colorBright_css_len);
            response->addHeader(F("Content-Encoding"), "gzip");
            if(request->hasParam("v")) {
                response->addHeader(F("Cache-Control"), F("max-age=604800"));
            }
            request->send(response);
        }

        void onCss(AsyncWebServerRequest *request) {
            DPRINTLN(DBG_VERBOSE, F("onCss"));
            mLogoutTimeout = LOGOUT_TIMEOUT;
            AsyncWebServerResponse *response = request->beginResponse_P(200, F("text/css"), style_css, style_css_len);
            response->addHeader(F("Content-Encoding"), "gzip");
            if(request->hasParam("v")) {
                response->addHeader(F("Cache-Control"), F("max-age=604800"));
            }
            request->send(response);
        }

        void onApiJs(AsyncWebServerRequest *request) {
            DPRINTLN(DBG_VERBOSE, F("onApiJs"));

            AsyncWebServerResponse *response = request->beginResponse_P(200, F("text/javascript"), api_js, api_js_len);
            response->addHeader(F("Content-Encoding"), "gzip");
            if(request->hasParam("v"))
                response->addHeader(F("Cache-Control"), F("max-age=604800"));
            request->send(response);
        }

        void onFavicon(AsyncWebServerRequest *request) {
            static const char favicon_type[] PROGMEM = "image/x-icon";
            AsyncWebServerResponse *response = request->beginResponse_P(200, favicon_type, favicon_ico, favicon_ico_len);
            response->addHeader(F("Content-Encoding"), "gzip");
            request->send(response);
        }

        void showNotFound(AsyncWebServerRequest *request) {
            checkProtection(request);
                request->redirect("/setup");
        }

        void onReboot(AsyncWebServerRequest *request) {
            mApp->setRebootFlag();
            AsyncWebServerResponse *response = request->beginResponse_P(200, F("text/html; charset=UTF-8"), system_html, system_html_len);
            response->addHeader(F("Content-Encoding"), "gzip");
            request->send(response);
        }

        void showErase(AsyncWebServerRequest *request) {
            checkProtection(request);

            DPRINTLN(DBG_VERBOSE, F("showErase"));
            mApp->eraseSettings(false);
            onReboot(request);
        }

        void showFactoryRst(AsyncWebServerRequest *request) {
            checkProtection(request);

            DPRINTLN(DBG_VERBOSE, F("showFactoryRst"));
            String content = "";
            int refresh = 3;
            if (request->args() > 0) {
                if (request->arg("reset").toInt() == 1) {
                    refresh = 10;
                    if (mApp->eraseSettings(true))
                        content = F("factory reset: success\n\nrebooting ... ");
                    else
                        content = F("factory reset: failed\n\nrebooting ... ");
                } else {
                    content = F("factory reset: aborted");
                    refresh = 3;
                }
            } else {
                content = F("<h1>Factory Reset</h1>"
                    "<p><a href=\"/factory?reset=1\">RESET</a><br/><br/><a href=\"/factory?reset=0\">CANCEL</a><br/></p>");
                refresh = 120;
            }
            request->send(200, F("text/html; charset=UTF-8"), F("<!doctype html><html><head><title>Factory Reset</title><meta http-equiv=\"refresh\" content=\"") + String(refresh) + F("; URL=/\"></head><body>") + content + F("</body></html>"));
            if (refresh == 10)
                onReboot(request);
        }

        void onSetup(AsyncWebServerRequest *request) {
            getPage(request, PROT_MASK_SETUP, setup_html, setup_html_len);
                }

        void showSave(AsyncWebServerRequest *request) {
            DPRINTLN(DBG_VERBOSE, F("showSave"));

            checkProtection(request);

            if (request->args() == 0)
                return;

            char buf[20] = {0};

            // general
            if (request->arg("ssid") != "")
                request->arg("ssid").toCharArray(mConfig->sys.stationSsid, SSID_LEN);
            if (request->arg("pwd") != "{PWD}")
                request->arg("pwd").toCharArray(mConfig->sys.stationPwd, PWD_LEN);
            if (request->arg("device") != "")
                request->arg("device").toCharArray(mConfig->sys.deviceName, DEVNAME_LEN);
            mConfig->sys.darkMode = (request->arg("darkMode") == "on");

            // protection
            if (request->arg("adminpwd") != "{PWD}") {
                request->arg("adminpwd").toCharArray(mConfig->sys.adminPwd, PWD_LEN);
                mProtected = (strlen(mConfig->sys.adminPwd) > 0);
            }
            mConfig->sys.protectionMask = 0x0000;
            for (uint8_t i = 0; i < 6; i++) {
                if (request->arg("protMask" + String(i)) == "on")
                    mConfig->sys.protectionMask |= (1 << i);
            }

            // static ip
            request->arg("ipAddr").toCharArray(buf, 20);
            ah::ip2Arr(mConfig->sys.ip.ip, buf);
            request->arg("ipMask").toCharArray(buf, 20);
            ah::ip2Arr(mConfig->sys.ip.mask, buf);
            request->arg("ipDns1").toCharArray(buf, 20);
            ah::ip2Arr(mConfig->sys.ip.dns1, buf);
            request->arg("ipDns2").toCharArray(buf, 20);
            ah::ip2Arr(mConfig->sys.ip.dns2, buf);
            request->arg("ipGateway").toCharArray(buf, 20);
            ah::ip2Arr(mConfig->sys.ip.gateway, buf);

            // inverter
            Inverter<> *iv;
            for (uint8_t i = 0; i < MAX_NUM_INVERTERS; i++) {
                iv = mSys->getInverterByPos(i, false);
                // enable communication
                iv->config->enabled = (request->arg("inv" + String(i) + "Enable") == "on");
                // address
                request->arg("inv" + String(i) + "Addr").toCharArray(buf, 20);
                if (strlen(buf) == 0)
                    memset(buf, 0, 20);
                iv->config->serial.u64 = ah::Serial2u64(buf);
                switch(iv->config->serial.b[4]) {
                    case 0x24:
                    case 0x22:
                    case 0x21: iv->type = INV_TYPE_1CH; iv->channels = 1; break;

                    case 0x44:
                    case 0x42:
                    case 0x41: iv->type = INV_TYPE_2CH; iv->channels = 2; break;

                    case 0x64:
                    case 0x62:
                    case 0x61: iv->type = INV_TYPE_4CH; iv->channels = 4; break;
                    default:  break;
                }

                // name
                request->arg("inv" + String(i) + "Name").toCharArray(iv->config->name, MAX_NAME_LENGTH);

                // max channel power / name
                for (uint8_t j = 0; j < 6; j++) {
                    iv->config->yieldCor[j] = request->arg("inv" + String(i) + "YieldCor" + String(j)).toInt();
                    iv->config->chMaxPwr[j] = request->arg("inv" + String(i) + "ModPwr" + String(j)).toInt() & 0xffff;
                    request->arg("inv" + String(i) + "ModName" + String(j)).toCharArray(iv->config->chName[j], MAX_NAME_LENGTH);
                }
                iv->initialized = true;
            }

            if (request->arg("invInterval") != "")
                mConfig->nrf.sendInterval = request->arg("invInterval").toInt();
            if (request->arg("invRetry") != "")
                mConfig->nrf.maxRetransPerPyld = request->arg("invRetry").toInt();
            mConfig->inst.rstYieldMidNight = (request->arg("invRstMid") == "on");
            mConfig->inst.rstValsCommStop = (request->arg("invRstComStop") == "on");
            mConfig->inst.rstValsNotAvail = (request->arg("invRstNotAvail") == "on");

            // pinout
            uint8_t pin;
            for (uint8_t i = 0; i < 12; i++) {
                pin = request->arg(String(pinArgNames[i])).toInt();
                switch(i) {
                    case 0:  mConfig->nrf.pinCs    = ((pin != 0xff) ? pin : DEF_CS_PIN);  break;
                    case 1:  mConfig->nrf.pinCe    = ((pin != 0xff) ? pin : DEF_CE_PIN);  break;
                    case 2:  mConfig->nrf.pinIrq   = ((pin != 0xff) ? pin : DEF_IRQ_PIN); break;
                    case 3:  mConfig->nrf.pinSclk  = ((pin != 0xff) ? pin : DEF_SCLK_PIN); break;
                    case 4:  mConfig->nrf.pinMosi  = ((pin != 0xff) ? pin : DEF_MOSI_PIN); break;
                    case 5:  mConfig->nrf.pinMiso  = ((pin != 0xff) ? pin : DEF_MISO_PIN); break;
                    case 6:  mConfig->led.led0 = pin; break;
                    case 7:  mConfig->led.led1 = pin; break;
                    case 8:  mConfig->led.led_high_active = pin; break;  // this is not really a pin but a polarity, but handling it close to here makes sense
                    case 9:  mConfig->cmt.pinCsb   = pin; break;
                    case 10: mConfig->cmt.pinFcsb  = pin; break;
                    case 11: mConfig->cmt.pinIrq   = pin; break;
                }
            }

            // nrf24 amplifier power
            mConfig->nrf.amplifierPower = request->arg("rf24Power").toInt() & 0x03;
            mConfig->nrf.enabled = (request->arg("nrfEnable") == "on");

            // cmt
            mConfig->cmt.enabled = (request->arg("cmtEnable") == "on");

            // ntp
            if (request->arg("ntpAddr") != "") {
                request->arg("ntpAddr").toCharArray(mConfig->ntp.addr, NTP_ADDR_LEN);
                mConfig->ntp.port = request->arg("ntpPort").toInt() & 0xffff;
            }

            // sun
            if (request->arg("sunLat") == "" || (request->arg("sunLon") == "")) {
                mConfig->sun.lat = 0.0;
                mConfig->sun.lon = 0.0;
                mConfig->sun.disNightCom = false;
                mConfig->sun.offsetSec = 0;
            } else {
                mConfig->sun.lat = request->arg("sunLat").toFloat();
                mConfig->sun.lon = request->arg("sunLon").toFloat();
                mConfig->sun.disNightCom = (request->arg("sunDisNightCom") == "on");
                mConfig->sun.offsetSec = request->arg("sunOffs").toInt() * 60;
            }

            // mqtt
            if (request->arg("mqttAddr") != "") {
                String addr = request->arg("mqttAddr");
                addr.trim();
                addr.toCharArray(mConfig->mqtt.broker, MQTT_ADDR_LEN);
            } else
                mConfig->mqtt.broker[0] = '\0';
            request->arg("mqttUser").toCharArray(mConfig->mqtt.user, MQTT_USER_LEN);
            if (request->arg("mqttPwd") != "{PWD}")
                request->arg("mqttPwd").toCharArray(mConfig->mqtt.pwd, MQTT_PWD_LEN);
            request->arg("mqttTopic").toCharArray(mConfig->mqtt.topic, MQTT_TOPIC_LEN);
            mConfig->mqtt.port = request->arg("mqttPort").toInt();
            mConfig->mqtt.interval = request->arg("mqttInterval").toInt();

            // serial console
            if (request->arg("serIntvl") != "") {
                mConfig->serial.interval = request->arg("serIntvl").toInt() & 0xffff;

                mConfig->serial.debug = (request->arg("serDbg") == "on");
                mConfig->serial.showIv = (request->arg("serEn") == "on");
                // Needed to log TX buffers to serial console
                // mSys->Radio.mSerialDebug = mConfig->serial.debug;
            }

            // display
            mConfig->plugin.display.pwrSaveAtIvOffline = (request->arg("disp_pwr") == "on");
            mConfig->plugin.display.pxShift    = (request->arg("disp_pxshift") == "on");
            mConfig->plugin.display.rot        = request->arg("disp_rot").toInt();
            mConfig->plugin.display.type       = request->arg("disp_typ").toInt();
            mConfig->plugin.display.contrast   = (mConfig->plugin.display.type == 0) ? 60 : request->arg("disp_cont").toInt();
            mConfig->plugin.display.disp_data  = (mConfig->plugin.display.type == 0) ? DEF_PIN_OFF : request->arg("disp_data").toInt();
            mConfig->plugin.display.disp_clk   = (mConfig->plugin.display.type == 0) ? DEF_PIN_OFF : request->arg("disp_clk").toInt();
            mConfig->plugin.display.disp_cs    = (mConfig->plugin.display.type < 3)  ? DEF_PIN_OFF : request->arg("disp_cs").toInt();
            mConfig->plugin.display.disp_reset = (mConfig->plugin.display.type < 3)  ? DEF_PIN_OFF : request->arg("disp_rst").toInt();
            mConfig->plugin.display.disp_dc    = (mConfig->plugin.display.type < 3)  ? DEF_PIN_OFF : request->arg("disp_dc").toInt();
            mConfig->plugin.display.disp_busy  = (mConfig->plugin.display.type < 10) ? DEF_PIN_OFF : request->arg("disp_bsy").toInt();

            mApp->saveSettings((request->arg("reboot") == "on"));

            AsyncWebServerResponse *response = request->beginResponse_P(200, F("text/html; charset=UTF-8"), save_html, save_html_len);
            response->addHeader(F("Content-Encoding"), "gzip");
            request->send(response);
        }

        void onLive(AsyncWebServerRequest *request) {
            getPage(request, PROT_MASK_LIVE, visualization_html, visualization_html_len);
                }

        void onAbout(AsyncWebServerRequest *request) {
            AsyncWebServerResponse *response = request->beginResponse_P(200, F("text/html; charset=UTF-8"), about_html, about_html_len);
            response->addHeader(F("Content-Encoding"), "gzip");
            response->addHeader(F("content-type"), "text/html; charset=UTF-8");
            if(request->hasParam("v")) {
                response->addHeader(F("Cache-Control"), F("max-age=604800"));
            }

            request->send(response);
        }

        void onDebug(AsyncWebServerRequest *request) {
            mApp->getSchedulerNames();
            AsyncWebServerResponse *response = request->beginResponse(200, F("text/html; charset=UTF-8"), "ok");
            request->send(response);
        }

        void onSerial(AsyncWebServerRequest *request) {
            getPage(request, PROT_MASK_SERIAL, serial_html, serial_html_len);
                }

        void onSystem(AsyncWebServerRequest *request) {
            getPage(request, PROT_MASK_SYSTEM, system_html, system_html_len);
                }


#ifdef ENABLE_PROMETHEUS_EP
        // Note
        // Prometheus exposition format is defined here: https://github.com/prometheus/docs/blob/main/content/docs/instrumenting/exposition_formats.md
        // TODO: Check packetsize for MAX_NUM_INVERTERS. Successfull Tested with 4 Inverters (each with 4 channels)
        enum {
            metricsStateStart,
            metricsStateInverter1, metricsStateInverter2, metricsStateInverter3, metricsStateInverter4,
            metricStateRealtimeFieldId, metricStateRealtimeInverterId,
            metricsStateAlarmData,
            metricsStateEnd
        } metricsStep;
        int metricsInverterId;
        uint8_t metricsFieldId;
        bool metricDeclared;

        void showMetrics(AsyncWebServerRequest *request) {
            DPRINTLN(DBG_VERBOSE, F("web::showMetrics"));
            metricsStep = metricsStateStart;
            AsyncWebServerResponse *response = request->beginChunkedResponse(F("text/plain"),
                                                                             [this](uint8_t *buffer, size_t maxLen, size_t filledLength) -> size_t
            {
                Inverter<> *iv;
                record_t<> *rec;
                statistics_t *stat;
                String promUnit, promType;
                String metrics;
                char type[60], topic[100], val[25];
                size_t len = 0;
                int alarmChannelId;
                int metricsChannelId;

                // Perform grouping on metrics according to format specification
                // Each step must return at least one character. Otherwise the processing of AsyncWebServerResponse stops.
                // So several "Info:" blocks are used to keep the transmission going
                switch (metricsStep) {
                    case metricsStateStart: // System Info & NRF Statistics : fit to one packet
                        snprintf(type,sizeof(type),"# TYPE ahoy_solar_info gauge\n");
                        snprintf(topic,sizeof(topic),"ahoy_solar_info{version=\"%s\",image=\"\",devicename=\"%s\"} 1\n",
                            mApp->getVersion(), mConfig->sys.deviceName);
                        metrics = String(type) + String(topic);

                        snprintf(type,sizeof(type),"# TYPE ahoy_solar_freeheap gauge\n");
                        snprintf(topic,sizeof(topic),"ahoy_solar_freeheap{devicename=\"%s\"} %u\n",mConfig->sys.deviceName,ESP.getFreeHeap());
                        metrics += String(type) + String(topic);

                        snprintf(type,sizeof(type),"# TYPE ahoy_solar_uptime counter\n");
                        snprintf(topic,sizeof(topic),"ahoy_solar_uptime{devicename=\"%s\"} %u\n", mConfig->sys.deviceName, mApp->getUptime());
                        metrics += String(type) + String(topic);

                        snprintf(type,sizeof(type),"# TYPE ahoy_solar_wifi_rssi_db gauge\n");
                        snprintf(topic,sizeof(topic),"ahoy_solar_wifi_rssi_db{devicename=\"%s\"} %d\n", mConfig->sys.deviceName, WiFi.RSSI());
                        metrics += String(type) + String(topic);

                        // NRF Statistics
                        stat = mApp->getStatistics();
                        uint32_t *nrfSendCnt, *nrfRetransmits;
                        mApp->getNrfRadioCounters(nrfSendCnt, nrfRetransmits);
                        metrics += radioStatistic(F("rx_success"),     stat->rxSuccess);
                        metrics += radioStatistic(F("rx_fail"),        stat->rxFail);
                        metrics += radioStatistic(F("rx_fail_answer"), stat->rxFailNoAnser);
                        metrics += radioStatistic(F("frame_cnt"),      stat->frmCnt);
                        metrics += radioStatistic(F("tx_cnt"),         *nrfSendCnt);
                        metrics += radioStatistic(F("retrans_cnt"),    *nrfRetransmits);

                        len = snprintf((char *)buffer,maxLen,"%s",metrics.c_str());
                        // Next is Inverter information
                        metricsInverterId = 0;
                        metricsStep = metricsStateInverter1;
                        break;

                    case metricsStateInverter1: // Information about all inverters configured : fit to one packet
                        metrics = "# TYPE ahoy_solar_inverter_info gauge\n";
                        metrics += inverterMetric(topic, sizeof(topic),"ahoy_solar_inverter_info{name=\"%s\",serial=\"%12llx\"} 1\n",
                                    [](Inverter<> *iv,IApp *mApp)-> uint64_t {return iv->config->serial.u64;});
                        len = snprintf((char *)buffer,maxLen,"%s",metrics.c_str());
                        metricsStep = metricsStateInverter2;
                        break;

                    case metricsStateInverter2: // Information about all inverters configured : fit to one packet
                        metrics += "# TYPE ahoy_solar_inverter_is_enabled gauge\n";
                        metrics += inverterMetric(topic, sizeof(topic),"ahoy_solar_inverter_is_enabled {inverter=\"%s\"} %d\n",
                                    [](Inverter<> *iv,IApp *mApp)-> uint64_t {return iv->config->enabled;});

                        len = snprintf((char *)buffer,maxLen,"%s",metrics.c_str());
                        metricsStep = metricsStateInverter3;
                        break;

                    case metricsStateInverter3: // Information about all inverters configured : fit to one packet
                        metrics += "# TYPE ahoy_solar_inverter_is_available gauge\n";
                        metrics += inverterMetric(topic, sizeof(topic),"ahoy_solar_inverter_is_available {inverter=\"%s\"} %d\n",
                                    [](Inverter<> *iv,IApp *mApp)-> uint64_t {return iv->isAvailable(mApp->getTimestamp());});
                        len = snprintf((char *)buffer,maxLen,"%s",metrics.c_str());
                        metricsStep = metricsStateInverter4;
                        break;

                    case metricsStateInverter4: // Information about all inverters configured : fit to one packet
                        metrics += "# TYPE ahoy_solar_inverter_is_producing gauge\n";
                        metrics += inverterMetric(topic, sizeof(topic),"ahoy_solar_inverter_is_producing {inverter=\"%s\"} %d\n",
                                    [](Inverter<> *iv,IApp *mApp)-> uint64_t {return iv->isProducing(mApp->getTimestamp());});
                       len = snprintf((char *)buffer,maxLen,"%s",metrics.c_str());
                        // Start Realtime Field loop
                        metricsFieldId = FLD_UDC;
                        metricsStep = metricStateRealtimeFieldId;
                        break;

                    case metricStateRealtimeFieldId: // Iterate over all defined fields
                        if (metricsFieldId < FLD_LAST_ALARM_CODE) {
                            metrics = "# Info: processing realtime field #"+String(metricsFieldId)+"\n";
                            metricDeclared = false;

                            metricsInverterId = 0;
                            metricsStep = metricStateRealtimeInverterId;
                        } else {
                            metrics = "# Info: all realtime fields processed\n";
                            metricsStep = metricsStateAlarmData;
                        }
                        len = snprintf((char *)buffer,maxLen,"%s",metrics.c_str());
                        break;

<<<<<<< HEAD
                    case metricStateRealtimeData: // Realtime Data Channel loop
                        iv = mSys->getInverterByPos(metricsInverterId);
                        rec = iv->getRecordStruct(RealTimeRunData_Debug);
                        if (metricsChannelId < rec->length) {
                            uint8_t channel = rec->assign[metricsChannelId].ch;
                            // Skip entry if maxPwr is 0 and it's not the inverter channel (channel 0)
                            if (0 == channel || 0 != iv->config->chMaxPwr[channel-1]) {
                            std::tie(promUnit, promType) = convertToPromUnits(iv->getUnit(metricsChannelId, rec));
                            snprintf(type, sizeof(type), "# TYPE ahoy_solar_%s%s %s", iv->getFieldName(metricsChannelId, rec), promUnit.c_str(), promType.c_str());
                            if (0 == channel) {
                                snprintf(topic, sizeof(topic), "ahoy_solar_%s%s{inverter=\"%s\"}", iv->getFieldName(metricsChannelId, rec), promUnit.c_str(), iv->config->name);
                            } else {
                                snprintf(topic, sizeof(topic), "ahoy_solar_%s%s{inverter=\"%s\",channel=\"%s\"}", iv->getFieldName(metricsChannelId, rec), promUnit.c_str(), iv->config->name,iv->config->chName[channel-1]);
                            }
                            snprintf(val, sizeof(val), "%.3f", iv->getValue(metricsChannelId, rec));
                            len = snprintf((char*)buffer,maxLen,"%s\n%s %s\n",type,topic,val);
=======
                  case metricStateRealtimeInverterId: // Iterate over all inverters for this field
                        metrics = "";
                        if (metricsInverterId < mSys->getNumInverters()) {
                            // process all channels of this inverter

                            iv = mSys->getInverterByPos(metricsInverterId);
                            if (NULL != iv) {
                                rec = iv->getRecordStruct(RealTimeRunData_Debug);
                                for (metricsChannelId=0; metricsChannelId < rec->length;metricsChannelId++) {
                                    uint8_t channel = rec->assign[metricsChannelId].ch;

                                    // Try inverter channel (channel 0) or any channel with maxPwr > 0
                                    if (0 == channel || 0 != iv->config->chMaxPwr[channel-1]) {

                                        if (metricsFieldId == iv->getByteAssign(metricsChannelId, rec)->fieldId) {
                                            // This is the correct field to report
                                            std::tie(promUnit, promType) = convertToPromUnits(iv->getUnit(metricsChannelId, rec));
                                            // Declare metric only once
                                            if (!metricDeclared) {
                                                snprintf(type, sizeof(type), "# TYPE ahoy_solar_%s%s %s\n", iv->getFieldName(metricsChannelId, rec), promUnit.c_str(), promType.c_str());
                                                metrics += type;
                                                metricDeclared = true;
                                            }
                                            // report value
                                            if (0 == channel) {
                                                snprintf(topic, sizeof(topic), "ahoy_solar_%s%s{inverter=\"%s\"}", iv->getFieldName(metricsChannelId, rec), promUnit.c_str(), iv->config->name);
                                            } else {
                                                snprintf(topic, sizeof(topic), "ahoy_solar_%s%s{inverter=\"%s\",channel=\"%s\"}", iv->getFieldName(metricsChannelId, rec), promUnit.c_str(), iv->config->name,iv->config->chName[channel-1]);
                                            }
                                            snprintf(val, sizeof(val), " %.3f\n", iv->getValue(metricsChannelId, rec));
                                            metrics += topic;
                                            metrics += val;
                                        }
                                    }
                                }
                                if (metrics.length() < 1) {
                                    metrics = "# Info: Field #"+String(metricsFieldId)+" not available for inverter #"+String(metricsInverterId)+". Skipping remaining inverters\n";
                                    metricsFieldId++; // Process next field Id
                                    metricsStep = metricStateRealtimeFieldId;
                                }
>>>>>>> 6dcf5ee9
                            } else {
                                metrics = "# Info: No data for field #"+String(metricsFieldId)+" of inverter #"+String(metricsInverterId)+". Skipping remaining inverters\n";
                                metricsFieldId++; // Process next field Id
                                metricsStep = metricStateRealtimeFieldId;
                            }
                            // Stay in this state and try next inverter
                            metricsInverterId++;
                        } else {
                            metrics = "# Info: All inverters for field #"+String(metricsFieldId)+" processed.\n";
                            metricsFieldId++; // Process next field Id
                            metricsStep = metricStateRealtimeFieldId;
                        }
                        len = snprintf((char *)buffer,maxLen,"%s",metrics.c_str());
                        break;

                    case metricsStateAlarmData: // Alarm Info loop : fit to one packet
                        // Perform grouping on metrics according to Prometheus exposition format specification
                        snprintf(type, sizeof(type),"# TYPE ahoy_solar_%s gauge\n",fields[FLD_LAST_ALARM_CODE]);
                        metrics = type;

                        for (metricsInverterId = 0; metricsInverterId < mSys->getNumInverters();metricsInverterId++) {
                            iv = mSys->getInverterByPos(metricsInverterId);
                            if (NULL != iv) {
                                rec = iv->getRecordStruct(AlarmData);
                                // simple hack : there is only one channel with alarm data
                                // TODO: find the right one channel with the alarm id
                                alarmChannelId = 0;
                                if (alarmChannelId < rec->length) {
                                    std::tie(promUnit, promType) = convertToPromUnits(iv->getUnit(alarmChannelId, rec));
                                    snprintf(topic, sizeof(topic), "ahoy_solar_%s%s{inverter=\"%s\"}", iv->getFieldName(alarmChannelId, rec), promUnit.c_str(), iv->config->name);
                                    snprintf(val, sizeof(val), " %.3f\n", iv->getValue(alarmChannelId, rec));
                                    metrics += topic;
                                    metrics += val;
                                }
                            }
                        }
                        len = snprintf((char*)buffer,maxLen,"%s",metrics.c_str());
                        metricsStep = metricsStateEnd;
                        break;

                    case metricsStateEnd:
                    default: // end of transmission
                        len = 0;
                        break;
                }
                return len;
            });
            request->send(response);
        }


        // Traverse all inverters and collect the metric via valueFunc
        String inverterMetric(char *buffer, size_t len, const char *format, std::function<uint64_t(Inverter<> *iv, IApp *mApp)> valueFunc) {
            Inverter<> *iv;
            String metric = "";
            for (int metricsInverterId = 0; metricsInverterId < mSys->getNumInverters();metricsInverterId++) {
                iv = mSys->getInverterByPos(metricsInverterId);
                if (NULL != iv) {
                    snprintf(buffer,len,format,iv->config->name, valueFunc(iv,mApp));
                    metric += String(buffer);
                }
            }
            return metric;
        }

        String radioStatistic(String statistic, uint32_t value) {
            char type[60], topic[80], val[25];
            snprintf(type, sizeof(type), "# TYPE ahoy_solar_radio_%s counter",statistic.c_str());
            snprintf(topic, sizeof(topic), "ahoy_solar_radio_%s",statistic.c_str());
            snprintf(val, sizeof(val), "%d", value);
            return ( String(type) + "\n" + String(topic) + " " + String(val) + "\n");
        }

        std::pair<String, String> convertToPromUnits(String shortUnit) {
            if(shortUnit == "A")    return {"_ampere", "gauge"};
            if(shortUnit == "V")    return {"_volt", "gauge"};
            if(shortUnit == "%")    return {"_ratio", "gauge"};
            if(shortUnit == "W")    return {"_watt", "gauge"};
            if(shortUnit == "Wh")   return {"_wattHours", "counter"};
            if(shortUnit == "kWh")  return {"_kilowattHours", "counter"};
            if(shortUnit == "°C")   return {"_celsius", "gauge"};
            if(shortUnit == "var")  return {"_var", "gauge"};
            if(shortUnit == "Hz")   return {"_hertz", "gauge"};
            return {"", "gauge"};
        }
#endif
        AsyncWebServer mWeb;
        AsyncEventSource mEvts;
        bool mProtected;
        uint32_t mLogoutTimeout;
        uint8_t mLoginIp[4];
        IApp *mApp;
        HMSYSTEM *mSys;

        settings_t *mConfig;

        bool mSerialAddTime;
        char mSerialBuf[WEB_SERIAL_BUF_SIZE];
        uint16_t mSerialBufFill;
        bool mSerialClientConnnected;

        File mUploadFp;
        bool mUploadFail;
};

#endif /*__WEB_H__*/<|MERGE_RESOLUTION|>--- conflicted
+++ resolved
@@ -679,7 +679,7 @@
                     case metricsStateStart: // System Info & NRF Statistics : fit to one packet
                         snprintf(type,sizeof(type),"# TYPE ahoy_solar_info gauge\n");
                         snprintf(topic,sizeof(topic),"ahoy_solar_info{version=\"%s\",image=\"\",devicename=\"%s\"} 1\n",
-                            mApp->getVersion(), mConfig->sys.deviceName);
+                        mApp->getVersion(), mConfig->sys.deviceName);
                         metrics = String(type) + String(topic);
 
                         snprintf(type,sizeof(type),"# TYPE ahoy_solar_freeheap gauge\n");
@@ -740,7 +740,7 @@
                         metrics += "# TYPE ahoy_solar_inverter_is_producing gauge\n";
                         metrics += inverterMetric(topic, sizeof(topic),"ahoy_solar_inverter_is_producing {inverter=\"%s\"} %d\n",
                                     [](Inverter<> *iv,IApp *mApp)-> uint64_t {return iv->isProducing(mApp->getTimestamp());});
-                       len = snprintf((char *)buffer,maxLen,"%s",metrics.c_str());
+                                len = snprintf((char *)buffer,maxLen,"%s",metrics.c_str());
                         // Start Realtime Field loop
                         metricsFieldId = FLD_UDC;
                         metricsStep = metricStateRealtimeFieldId;
@@ -760,25 +760,7 @@
                         len = snprintf((char *)buffer,maxLen,"%s",metrics.c_str());
                         break;
 
-<<<<<<< HEAD
-                    case metricStateRealtimeData: // Realtime Data Channel loop
-                        iv = mSys->getInverterByPos(metricsInverterId);
-                        rec = iv->getRecordStruct(RealTimeRunData_Debug);
-                        if (metricsChannelId < rec->length) {
-                            uint8_t channel = rec->assign[metricsChannelId].ch;
-                            // Skip entry if maxPwr is 0 and it's not the inverter channel (channel 0)
-                            if (0 == channel || 0 != iv->config->chMaxPwr[channel-1]) {
-                            std::tie(promUnit, promType) = convertToPromUnits(iv->getUnit(metricsChannelId, rec));
-                            snprintf(type, sizeof(type), "# TYPE ahoy_solar_%s%s %s", iv->getFieldName(metricsChannelId, rec), promUnit.c_str(), promType.c_str());
-                            if (0 == channel) {
-                                snprintf(topic, sizeof(topic), "ahoy_solar_%s%s{inverter=\"%s\"}", iv->getFieldName(metricsChannelId, rec), promUnit.c_str(), iv->config->name);
-                            } else {
-                                snprintf(topic, sizeof(topic), "ahoy_solar_%s%s{inverter=\"%s\",channel=\"%s\"}", iv->getFieldName(metricsChannelId, rec), promUnit.c_str(), iv->config->name,iv->config->chName[channel-1]);
-                            }
-                            snprintf(val, sizeof(val), "%.3f", iv->getValue(metricsChannelId, rec));
-                            len = snprintf((char*)buffer,maxLen,"%s\n%s %s\n",type,topic,val);
-=======
-                  case metricStateRealtimeInverterId: // Iterate over all inverters for this field
+                    case metricStateRealtimeInverterId: // Iterate over all inverters for this field
                         metrics = "";
                         if (metricsInverterId < mSys->getNumInverters()) {
                             // process all channels of this inverter
@@ -789,9 +771,8 @@
                                 for (metricsChannelId=0; metricsChannelId < rec->length;metricsChannelId++) {
                                     uint8_t channel = rec->assign[metricsChannelId].ch;
 
-                                    // Try inverter channel (channel 0) or any channel with maxPwr > 0
+                                        // Try inverter channel (channel 0) or any channel with maxPwr > 0
                                     if (0 == channel || 0 != iv->config->chMaxPwr[channel-1]) {
-
                                         if (metricsFieldId == iv->getByteAssign(metricsChannelId, rec)->fieldId) {
                                             // This is the correct field to report
                                             std::tie(promUnit, promType) = convertToPromUnits(iv->getUnit(metricsChannelId, rec));
@@ -818,7 +799,6 @@
                                     metricsFieldId++; // Process next field Id
                                     metricsStep = metricStateRealtimeFieldId;
                                 }
->>>>>>> 6dcf5ee9
                             } else {
                                 metrics = "# Info: No data for field #"+String(metricsFieldId)+" of inverter #"+String(metricsInverterId)+". Skipping remaining inverters\n";
                                 metricsFieldId++; // Process next field Id
