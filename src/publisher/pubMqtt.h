//-----------------------------------------------------------------------------
// 2022 Ahoy, https://ahoydtu.de
// Creative Commons - http://creativecommons.org/licenses/by-nc-sa/3.0/de/
//-----------------------------------------------------------------------------

// https://bert.emelis.net/espMqttClient/

#ifndef __PUB_MQTT_H__
#define __PUB_MQTT_H__

#ifdef ESP8266
    #include <ESP8266WiFi.h>
#elif defined(ESP32)
    #include <WiFi.h>
#endif

#include "../utils/dbg.h"
#include "../utils/ahoyTimer.h"
#include "../config/config.h"
#include <espMqttClient.h>
#include <ArduinoJson.h>
#include "../defines.h"
#include "../hm/hmSystem.h"

#define QOS_0   0

typedef std::function<void(JsonObject)> subscriptionCb;

template<class HMSYSTEM>
class PubMqtt {
    public:
        PubMqtt() {
            mRxCnt = 0;
            mTxCnt = 0;
            mEnReconnect = false;
            mSubscriptionCb = NULL;
        }

        ~PubMqtt() { }

        void setup(cfgMqtt_t *cfg_mqtt, const char *devName, const char *version, HMSYSTEM *sys, uint32_t *utcTs, uint32_t *sunrise, uint32_t *sunset) {
            mCfgMqtt        = cfg_mqtt;
            mDevName        = devName;
            mVersion        = version;
            mSys            = sys;
            mUtcTimestamp   = utcTs;
            mSunrise        = sunrise;
            mSunset         = sunset;

            snprintf(mLwtTopic, MQTT_TOPIC_LEN + 5, "%s/mqtt", mCfgMqtt->topic);

            #if defined(ESP8266)
            mHWifiCon = WiFi.onStationModeGotIP(std::bind(&PubMqtt::onWifiConnect, this, std::placeholders::_1));
            mHWifiDiscon = WiFi.onStationModeDisconnected(std::bind(&PubMqtt::onWifiDisconnect, this, std::placeholders::_1));
            #else
            WiFi.onEvent(std::bind(&PubMqtt::onWiFiEvent, this, std::placeholders::_1));
            #endif

            if((strlen(mCfgMqtt->user) > 0) && (strlen(mCfgMqtt->pwd) > 0))
                mClient.setCredentials(mCfgMqtt->user, mCfgMqtt->pwd);
            mClient.setClientId(mDevName); // TODO: add mac?
            mClient.setServer(mCfgMqtt->broker, mCfgMqtt->port);
            mClient.setWill(mLwtTopic, QOS_0, true, mLwtOffline);
            mClient.onConnect(std::bind(&PubMqtt::onConnect, this, std::placeholders::_1));
            mClient.onDisconnect(std::bind(&PubMqtt::onDisconnect, this, std::placeholders::_1));
            mClient.onMessage(std::bind(&PubMqtt::onMessage, this, std::placeholders::_1, std::placeholders::_2, std::placeholders::_3, std::placeholders::_4, std::placeholders::_5, std::placeholders::_6));
        }

        void loop() {
            #if defined(ESP8266)
            mClient.loop();
            #endif
        }

        void tickerSecond() {
            sendIvData();
        }

        void tickerMinute() {
            char val[12];
            snprintf(val, 12, "%ld", millis() / 1000);
            publish("uptime", val);
            publish("wifi_rssi", String(WiFi.RSSI()).c_str());
            publish("free_heap", String(ESP.getFreeHeap()).c_str());

            if(!mClient.connected()) {
                if(mEnReconnect)
                    mClient.connect();
            }
        }

        void tickerHour() {
            publish("sunrise", String(*mSunrise).c_str(), true);
            publish("sunset", String(*mSunset).c_str(), true);
        }

        void publish(const char *subTopic, const char *payload, bool retained = false, bool addTopic = true) {
            char topic[MQTT_TOPIC_LEN + 2];
            snprintf(topic, (MQTT_TOPIC_LEN + 2), "%s/%s", mCfgMqtt->topic, subTopic);
            if(addTopic)
                mClient.publish(topic, QOS_0, retained, payload);
            else
                mClient.publish(subTopic, QOS_0, retained, payload);
            mTxCnt++;
        }

        void subscribe(const char *subTopic) {
            char topic[MQTT_TOPIC_LEN + 20];
            snprintf(topic, (MQTT_TOPIC_LEN + 20), "%s/%s", mCfgMqtt->topic, subTopic);
            mClient.subscribe(topic, QOS_0);
        }

        void payloadEventListener(uint8_t cmd) {
            if(mClient.connected()) // prevent overflow if MQTT broker is not reachable but set
                mSendList.push(cmd);
        }

        void setSubscriptionCb(subscriptionCb cb) {
            mSubscriptionCb = cb;
        }

        inline bool isConnected() {
            return mClient.connected();
        }

        inline uint32_t getTxCnt(void) {
            return mTxCnt;
        }

        inline uint32_t getRxCnt(void) {
            return mRxCnt;
        }

        void sendMqttDiscoveryConfig(const char *topic) {
            DPRINTLN(DBG_VERBOSE, F("sendMqttDiscoveryConfig"));

            char stateTopic[64], discoveryTopic[64], buffer[512], name[32], uniq_id[32];
            for (uint8_t id = 0; id < mSys->getNumInverters(); id++) {
                Inverter<> *iv = mSys->getInverterByPos(id);
                if (NULL != iv) {
                    record_t<> *rec = iv->getRecordStruct(RealTimeRunData_Debug);
                    DynamicJsonDocument deviceDoc(128);
                    deviceDoc[F("name")] = iv->config->name;
                    deviceDoc[F("ids")] = String(iv->config->serial.u64, HEX);
                    deviceDoc[F("cu")] = F("http://") + String(WiFi.localIP().toString());
                    deviceDoc[F("mf")] = F("Hoymiles");
                    deviceDoc[F("mdl")] = iv->config->name;
                    JsonObject deviceObj = deviceDoc.as<JsonObject>();
                    DynamicJsonDocument doc(384);

                    for (uint8_t i = 0; i < rec->length; i++) {
                        if (rec->assign[i].ch == CH0) {
                            snprintf(name, 32, "%s %s", iv->config->name, iv->getFieldName(i, rec));
                        } else {
                            snprintf(name, 32, "%s CH%d %s", iv->config->name, rec->assign[i].ch, iv->getFieldName(i, rec));
                        }
                        snprintf(stateTopic, 64, "%s/%s/ch%d/%s", topic, iv->config->name, rec->assign[i].ch, iv->getFieldName(i, rec));
                        snprintf(discoveryTopic, 64, "%s/sensor/%s/ch%d_%s/config", MQTT_DISCOVERY_PREFIX, iv->config->name, rec->assign[i].ch, iv->getFieldName(i, rec));
                        snprintf(uniq_id, 32, "ch%d_%s", rec->assign[i].ch, iv->getFieldName(i, rec));
                        const char *devCls = getFieldDeviceClass(rec->assign[i].fieldId);
                        const char *stateCls = getFieldStateClass(rec->assign[i].fieldId);

                        doc[F("name")] = name;
                        doc[F("stat_t")] = stateTopic;
                        doc[F("unit_of_meas")] = iv->getUnit(i, rec);
                        doc[F("uniq_id")] = String(iv->config->serial.u64, HEX) + "_" + uniq_id;
                        doc[F("dev")] = deviceObj;
                        doc[F("exp_aft")] = MQTT_INTERVAL + 5;  // add 5 sec if connection is bad or ESP too slow @TODO: stimmt das wirklich als expire!?
                        if (devCls != NULL)
                            doc[F("dev_cla")] = devCls;
                        if (stateCls != NULL)
                            doc[F("stat_cla")] = stateCls;

                        serializeJson(doc, buffer);
                        publish(discoveryTopic, buffer, true, false);
                        doc.clear();
                    }

                    yield();
                }
            }
        }

    private:
        #if defined(ESP8266)
        void onWifiConnect(const WiFiEventStationModeGotIP& event) {
            DPRINTLN(DBG_VERBOSE, F("MQTT connecting"));
            mClient.connect();
            mEnReconnect = true;
        }

        void onWifiDisconnect(const WiFiEventStationModeDisconnected& event) {
            mEnReconnect = false;
        }

        #else
        void onWiFiEvent(WiFiEvent_t event) {
            switch(event) {
                case SYSTEM_EVENT_STA_GOT_IP:
                    DPRINTLN(DBG_VERBOSE, F("MQTT connecting"));
                    mClient.connect();
                    mEnReconnect = true;
                    break;

                case SYSTEM_EVENT_STA_DISCONNECTED:
                    mEnReconnect = false;
                    break;

                default:
                    break;
            }
        }
        #endif

        void onConnect(bool sessionPreset) {
            DPRINTLN(DBG_INFO, F("MQTT connected"));
            mEnReconnect = true;

            publish("version", mVersion, true);
            publish("device", mDevName, true);
            publish("uptime", "0");
            publish(mLwtTopic, mLwtOnline, true, false);

            subscribe("ctrl/#");
            subscribe("setup/#");
            subscribe("status/#");
        }

        void onDisconnect(espMqttClientTypes::DisconnectReason reason) {
            DBGPRINT(F("MQTT disconnected, reason: "));
            switch (reason) {
                case espMqttClientTypes::DisconnectReason::TCP_DISCONNECTED:
                    DBGPRINTLN(F("TCP disconnect"));
                    break;
                case espMqttClientTypes::DisconnectReason::MQTT_UNACCEPTABLE_PROTOCOL_VERSION:
                    DBGPRINTLN(F("wrong protocol version"));
                    break;
                case espMqttClientTypes::DisconnectReason::MQTT_IDENTIFIER_REJECTED:
                    DBGPRINTLN(F("identifier rejected"));
                    break;
                case espMqttClientTypes::DisconnectReason::MQTT_SERVER_UNAVAILABLE:
                    DBGPRINTLN(F("broker unavailable"));
                    break;
                case espMqttClientTypes::DisconnectReason::MQTT_MALFORMED_CREDENTIALS:
                    DBGPRINTLN(F("malformed credentials"));
                    break;
                case espMqttClientTypes::DisconnectReason::MQTT_NOT_AUTHORIZED:
                    DBGPRINTLN(F("not authorized"));
                    break;
                default:
                    DBGPRINTLN(F("unknown"));
            }
        }

        void onMessage(const espMqttClientTypes::MessageProperties& properties, const char* topic, const uint8_t* payload, size_t len, size_t index, size_t total) {
            DPRINTLN(DBG_VERBOSE, F("MQTT got topic: ") + String(topic));
            if(NULL == mSubscriptionCb)
                return;

            char *tpc = new char[strlen(topic) + 1];
            uint8_t cnt = 0;
            DynamicJsonDocument json(128);
            JsonObject root = json.to<JsonObject>();

            strncpy(tpc, topic, strlen(topic) + 1);
            if(len > 0) {
                char *pyld = new char[len + 1];
                strncpy(pyld, (const char*)payload, len);
                pyld[len] = '\0';
                root["val"] = atoi(pyld);
                delete[] pyld;
            }

            char *p = strtok(tpc, "/");
            p = strtok(NULL, "/"); // remove mCfgMqtt->topic
            while(NULL != p) {
                if(0 == cnt) {
                    if(0 == strncmp(p, "ctrl", 4)) {
                        if(NULL != (p = strtok(NULL, "/"))) {
                            root[F("path")] = F("ctrl");
                            root[F("cmd")] = p;
                        }
                    } else if(0 == strncmp(p, "setup", 5)) {
                        if(NULL != (p = strtok(NULL, "/"))) {
                            root[F("path")] = F("setup");
                            root[F("cmd")] = p;
                        }
                    } else if(0 == strncmp(p, "status", 6)) {
                        if(NULL != (p = strtok(NULL, "/"))) {
                            root[F("path")] = F("status");
                            root[F("cmd")] = p;
                        }
                    }
                }
                else if(1 == cnt) {
                    root[F("id")] = atoi(p);
                }
                p = strtok(NULL, "/");
                cnt++;
            }
            delete[] tpc;

            /*char out[128];
            serializeJson(root, out, 128);
            DPRINTLN(DBG_INFO, "json: " + String(out));*/
            if(NULL != mSubscriptionCb)
                (mSubscriptionCb)(root);

            mRxCnt++;
        }

        const char *getFieldDeviceClass(uint8_t fieldId) {
            uint8_t pos = 0;
            for (; pos < DEVICE_CLS_ASSIGN_LIST_LEN; pos++) {
                if (deviceFieldAssignment[pos].fieldId == fieldId)
                    break;
            }
            return (pos >= DEVICE_CLS_ASSIGN_LIST_LEN) ? NULL : deviceClasses[deviceFieldAssignment[pos].deviceClsId];
        }

        const char *getFieldStateClass(uint8_t fieldId) {
            uint8_t pos = 0;
            for (; pos < DEVICE_CLS_ASSIGN_LIST_LEN; pos++) {
                if (deviceFieldAssignment[pos].fieldId == fieldId)
                    break;
            }
            return (pos >= DEVICE_CLS_ASSIGN_LIST_LEN) ? NULL : stateClasses[deviceFieldAssignment[pos].stateClsId];
        }

        void sendIvData(void) {
            if(mSendList.empty())
                return;

            char topic[32 + MAX_NAME_LENGTH], val[40];
            float total[4];
            bool sendTotal = false;
            bool totalIncomplete = false;

            while(!mSendList.empty()) {
                memset(total, 0, sizeof(float) * 4);
                for (uint8_t id = 0; id < mSys->getNumInverters(); id++) {
                    Inverter<> *iv = mSys->getInverterByPos(id);
                    if (NULL == iv)
                        continue; // skip to next inverter

                    record_t<> *rec = iv->getRecordStruct(mSendList.front());

                    if(mSendList.front() == RealTimeRunData_Debug) {
                        // inverter status
                        uint8_t status = MQTT_STATUS_AVAIL_PROD;
                        if (!iv->isAvailable(*mUtcTimestamp, rec)) {
                            status = MQTT_STATUS_NOT_AVAIL_NOT_PROD;
                            totalIncomplete = true;
                        }
                        else if (!iv->isProducing(*mUtcTimestamp, rec)) {
                            if (MQTT_STATUS_AVAIL_PROD == status)
                                status = MQTT_STATUS_AVAIL_NOT_PROD;
                        }
                        snprintf(topic, 32 + MAX_NAME_LENGTH, "%s/available_text", iv->config->name);
                        snprintf(val, 40, "%s%s%s%s",
                            (status == MQTT_STATUS_NOT_AVAIL_NOT_PROD) ? "not " : "",
                            "available and ",
                            (status == MQTT_STATUS_AVAIL_NOT_PROD) ? "not " : "",
                            "producing"
                        );
                        publish(topic, val, true);

                        snprintf(topic, 32 + MAX_NAME_LENGTH, "%s/available", iv->config->name);
                        snprintf(val, 40, "%d", status);
                        publish(topic, val, true);

                        snprintf(topic, 32 + MAX_NAME_LENGTH, "%s/last_success", iv->config->name);
                        snprintf(val, 40, "%i", iv->getLastTs(rec) * 1000);
                        publish(topic, val, true);
                    }

                    // data
                    if(iv->isAvailable(*mUtcTimestamp, rec)) {
                        for (uint8_t i = 0; i < rec->length; i++) {
                            bool retained = false;
                            if (mSendList.front() == RealTimeRunData_Debug) {
                                switch (rec->assign[i].fieldId) {
                                    case FLD_YT:
                                    case FLD_YD:
                                        retained = true;
                                        break;
                                }
                            }

                            snprintf(topic, 32 + MAX_NAME_LENGTH, "%s/ch%d/%s", iv->config->name, rec->assign[i].ch, fields[rec->assign[i].fieldId]);
<<<<<<< HEAD
                            snprintf(val, 40, "%.3f", iv->getValue(i, rec));
                            publish(topic, val, retained);
=======
                            snprintf(val, sizeof(val), "%g", ah::round3(iv->getValue(i, rec)));
                            publish(topic, val);
>>>>>>> a66f2ffe

                            // calculate total values for RealTimeRunData_Debug
                            if (mSendList.front() == RealTimeRunData_Debug) {
                                if (CH0 == rec->assign[i].ch) {
                                    switch (rec->assign[i].fieldId) {
                                        case FLD_PAC:
                                            total[0] += iv->getValue(i, rec);
                                            break;
                                        case FLD_YT:
                                            total[1] += iv->getValue(i, rec);
                                            break;
                                        case FLD_YD:
                                            total[2] += iv->getValue(i, rec);
                                            break;
                                        case FLD_PDC:
                                            total[3] += iv->getValue(i, rec);
                                            break;
                                    }
                                }
                                sendTotal = true;
                            }
                            yield();
                        }
                    }
                }

                mSendList.pop(); // remove from list once all inverters were processed

                if ((true == sendTotal) && (false == totalIncomplete)) {
                    uint8_t fieldId;
                    for (uint8_t i = 0; i < 4; i++) {
                        switch (i) {
                            default:
                            case 0:
                                fieldId = FLD_PAC;
                                break;
                            case 1:
                                fieldId = FLD_YT;
                                break;
                            case 2:
                                fieldId = FLD_YD;
                                break;
                            case 3:
                                fieldId = FLD_PDC;
                                break;
                        }
                        snprintf(topic, 32 + MAX_NAME_LENGTH, "total/%s", fields[fieldId]);
<<<<<<< HEAD
                        snprintf(val, 40, "%.3f", total[i]);
                        publish(topic, val, true);
=======
                        snprintf(val, sizeof(val), "%g", ah::round3(total[i]));
                        publish(topic, val);
>>>>>>> a66f2ffe
                    }
                }
            }
        }

        espMqttClient mClient;
        cfgMqtt_t *mCfgMqtt;
        #if defined(ESP8266)
        WiFiEventHandler mHWifiCon, mHWifiDiscon;
        #endif

        uint32_t *mSunrise, *mSunset;
        HMSYSTEM *mSys;
        uint32_t *mUtcTimestamp;
        uint32_t mRxCnt, mTxCnt;
        std::queue<uint8_t> mSendList;
        bool mEnReconnect;
        subscriptionCb mSubscriptionCb;

        // last will topic and payload must be available trough lifetime of 'espMqttClient'
        char mLwtTopic[MQTT_TOPIC_LEN+5];
        const char* mLwtOnline = "connected";
        const char* mLwtOffline = "not connected";
        const char *mDevName, *mVersion;
};

#endif /*__PUB_MQTT_H__*/<|MERGE_RESOLUTION|>--- conflicted
+++ resolved
@@ -388,13 +388,8 @@
                             }
 
                             snprintf(topic, 32 + MAX_NAME_LENGTH, "%s/ch%d/%s", iv->config->name, rec->assign[i].ch, fields[rec->assign[i].fieldId]);
-<<<<<<< HEAD
-                            snprintf(val, 40, "%.3f", iv->getValue(i, rec));
+                            snprintf(val, 40, "%g", ah::round3(iv->getValue(i, rec)));
                             publish(topic, val, retained);
-=======
-                            snprintf(val, sizeof(val), "%g", ah::round3(iv->getValue(i, rec)));
-                            publish(topic, val);
->>>>>>> a66f2ffe
 
                             // calculate total values for RealTimeRunData_Debug
                             if (mSendList.front() == RealTimeRunData_Debug) {
@@ -442,13 +437,8 @@
                                 break;
                         }
                         snprintf(topic, 32 + MAX_NAME_LENGTH, "total/%s", fields[fieldId]);
-<<<<<<< HEAD
-                        snprintf(val, 40, "%.3f", total[i]);
+                        snprintf(val, 40, "%g", ah::round3(total[i]));
                         publish(topic, val, true);
-=======
-                        snprintf(val, sizeof(val), "%g", ah::round3(total[i]));
-                        publish(topic, val);
->>>>>>> a66f2ffe
                     }
                 }
             }
