--- conflicted
+++ resolved
@@ -50,10 +50,6 @@
             mSubscriptionCb = NULL;
             memset(mLastIvState, MQTT_STATUS_NOT_AVAIL_NOT_PROD, MAX_NUM_INVERTERS);
             memset(mIvLastRTRpub, 0, MAX_NUM_INVERTERS * 4);
-<<<<<<< HEAD
-
-=======
->>>>>>> 521c7ca3
             mLastAnyAvail = false;
         }
 
