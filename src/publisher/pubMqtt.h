--- conflicted
+++ resolved
@@ -639,10 +639,7 @@
         char mLwtTopic[MQTT_TOPIC_LEN+5];
         const char *mDevName, *mVersion;
         char mClientId[24]; // number of chars is limited to 23 up to v3.1 of MQTT
-<<<<<<< HEAD
         char mTopic[MQTT_TOPIC_LEN+5];
-=======
->>>>>>> 6da58e35
 };
 
 #endif /*__PUB_MQTT_H__*/